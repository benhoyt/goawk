--- conflicted
+++ resolved
@@ -722,12 +722,7 @@
 				// Moved past number of ARGV args and haven't seen
 				// any files yet, use stdin
 				p.input = p.stdin
-<<<<<<< HEAD
 				p.setFile("-")
-				p.hadFiles = true
-=======
-				p.setFile("")
->>>>>>> 45cc56d9
 			} else {
 				if p.filenameIndex >= p.argc {
 					// Done with ARGV args, all done with input
