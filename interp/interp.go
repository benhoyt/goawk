// Package interp is the GoAWK interpreter (a simple tree-walker).
//
// For basic usage, use the Exec function. For more complicated use
// cases and configuration options, first use the parser package to
// parse the AWK source, and then use ExecProgram to execute it with
// a specific configuration.
//
package interp

import (
	"bufio"
	"errors"
	"fmt"
	"io"
	"io/ioutil"
	"math"
	"math/rand"
	"os"
	"os/exec"
	"regexp"
	"runtime"
	"strings"
	"unicode/utf8"

	. "github.com/benhoyt/goawk/internal/ast"
	. "github.com/benhoyt/goawk/lexer"
	. "github.com/benhoyt/goawk/parser"
)

var (
	errExit     = errors.New("exit")
	errBreak    = errors.New("break")
	errContinue = errors.New("continue")
	errNext     = errors.New("next")

	crlfNewline = runtime.GOOS == "windows"
	varRegex    = regexp.MustCompile(`^([_a-zA-Z][_a-zA-Z0-9]*)=(.*)`)
)

// Error (actually *Error) is returned by Exec and Eval functions on
// interpreter error, for example a negative field index.
type Error struct {
	message string
}

func (e *Error) Error() string {
	return e.message
}

func newError(format string, args ...interface{}) error {
	return &Error{fmt.Sprintf(format, args...)}
}

type returnValue struct {
	Value value
}

func (r returnValue) Error() string {
	return "<return " + r.Value.str("%.6g") + ">"
}

type interp struct {
	// Input/output
	output        io.Writer
	errorOutput   io.Writer
	scanner       *bufio.Scanner
	scanners      map[string]*bufio.Scanner
	stdin         io.Reader
	filenameIndex int
	hadFiles      bool
	input         io.Reader
	inputStreams  map[string]io.ReadCloser
	outputStreams map[string]io.WriteCloser
	commands      map[string]*exec.Cmd
	noExec        bool
	noFileWrites  bool
	noFileReads   bool
	shellCommand  []string

	// Scalars, arrays, and function state
	globals     []value
	stack       []value
	frame       []value
	arrays      []map[string]value
	localArrays [][]int
	callDepth   int
	nativeFuncs []nativeFunc

	// File, line, and field handling
	filename        value
	line            string
	lineIsTrueStr   bool
	lineNum         int
	fileLineNum     int
	fields          []string
	fieldsIsTrueStr []bool
	numFields       int
	haveFields      bool

	// Built-in variables
	argc             int
	convertFormat    string
	outputFormat     string
	fieldSep         string
	fieldSepRegex    *regexp.Regexp
	recordSep        string
	recordSepRegex   *regexp.Regexp
	recordTerminator string
	outputFieldSep   string
	outputRecordSep  string
	subscriptSep     string
	matchLength      int
	matchStart       int

	// Misc pieces of state
	program     *Program
	random      *rand.Rand
	randSeed    float64
	exitStatus  int
	regexCache  map[string]*regexp.Regexp
	formatCache map[string]cachedFormat
	bytes       bool
}

// Various const configuration. Could make these part of Config if
// we wanted to, but no need for now.
const (
	maxCachedRegexes = 100
	maxCachedFormats = 100
	maxRecordLength  = 10 * 1024 * 1024 // 10MB seems like plenty
	maxFieldIndex    = 1000000
	maxCallDepth     = 1000
	initialStackSize = 100
	outputBufSize    = 64 * 1024
	inputBufSize     = 64 * 1024
)

// Config defines the interpreter configuration for ExecProgram.
type Config struct {
	// Standard input reader (defaults to os.Stdin)
	Stdin io.Reader

	// Writer for normal output (defaults to a buffered version of
	// os.Stdout)
	Output io.Writer

	// Writer for non-fatal error messages (defaults to os.Stderr)
	Error io.Writer

	// The name of the executable (accessible via ARGV[0])
	Argv0 string

	// Input arguments (usually filenames): empty slice means read
	// only from Stdin, and a filename of "-" means read from Stdin
	// instead of a real file.
	Args []string

	// List of name-value pairs for variables to set before executing
	// the program (useful for setting FS and other built-in
	// variables, for example []string{"FS", ",", "OFS", ","}).
	Vars []string

	// Map of named Go functions to allow calling from AWK. You need
	// to pass this same map to the parser.ParseProgram config.
	//
	// Functions can have any number of parameters, and variadic
	// functions are supported. Functions can have no return values,
	// one return value, or two return values (result, error). In the
	// two-value case, if the function returns a non-nil error,
	// program execution will stop and ExecProgram will return that
	// error.
	//
	// Apart from the error return value, the types supported are
	// bool, integer and floating point types (excluding complex),
	// and string types (string or []byte).
	//
	// It's not an error to call a Go function from AWK with fewer
	// arguments than it has parameters in Go. In this case, the zero
	// value will be used for any additional parameters. However, it
	// is a parse error to call a non-variadic function from AWK with
	// more arguments than it has parameters in Go.
	//
	// Functions defined with the "function" keyword in AWK code
	// take precedence over functions in Funcs.
	Funcs map[string]interface{}

	// Set one or more of these to true to prevent unsafe behaviours,
	// useful when executing untrusted scripts:
	//
	// * NoExec prevents system calls via system() or pipe operator
	// * NoFileWrites prevents writing to files via '>' or '>>'
	// * NoFileReads prevents reading from files via getline or the
	//   filenames in Args
	NoExec       bool
	NoFileWrites bool
	NoFileReads  bool

	// Exec args used to run system shell. Typically, this will
	// be {"/bin/sh", "-c"}
	ShellCommand []string

	// List of name-value pairs to be assigned to the ENVIRON special
	// array, for example []string{"USER", "bob", "HOME", "/home/bob"}.
	// If nil (the default), values from os.Environ() are used.
	Environ []string

	// Set to true to use byte indexes instead of character indexes for
	// the index, length, match, and substr functions. Note: the default
	// was changed from bytes to characters in GoAWK version 1.11.
	Bytes bool
}

// ExecProgram executes the parsed program using the given interpreter
// config, returning the exit status code of the program. Error is nil
// on successful execution of the program, even if the program returns
// a non-zero status code.
func ExecProgram(program *Program, config *Config) (int, error) {
	if len(config.Vars)%2 != 0 {
		return 0, newError("length of config.Vars must be a multiple of 2, not %d", len(config.Vars))
	}
	if len(config.Environ)%2 != 0 {
		return 0, newError("length of config.Environ must be a multiple of 2, not %d", len(config.Environ))
	}

	p := &interp{program: program}

	// Allocate memory for variables
	p.globals = make([]value, len(program.Scalars))
	p.stack = make([]value, 0, initialStackSize)
	p.arrays = make([]map[string]value, len(program.Arrays), len(program.Arrays)+initialStackSize)
	for i := 0; i < len(program.Arrays); i++ {
		p.arrays[i] = make(map[string]value)
	}

	// Initialize defaults
	p.regexCache = make(map[string]*regexp.Regexp, 10)
	p.formatCache = make(map[string]cachedFormat, 10)
	p.randSeed = 1.0
	seed := math.Float64bits(p.randSeed)
	p.random = rand.New(rand.NewSource(int64(seed)))
	p.convertFormat = "%.6g"
	p.outputFormat = "%.6g"
	p.fieldSep = " "
	p.recordSep = "\n"
	p.outputFieldSep = " "
	p.outputRecordSep = "\n"
	p.subscriptSep = "\x1c"
	p.noExec = config.NoExec
	p.noFileWrites = config.NoFileWrites
	p.noFileReads = config.NoFileReads
	p.bytes = config.Bytes
	err := p.initNativeFuncs(config.Funcs)
	if err != nil {
		return 0, err
	}

	// Setup ARGV and other variables from config
<<<<<<< HEAD
	//argvIndex := program.Arrays["ARGV"]
	//p.setArrayValue(ScopeGlobal, argvIndex, "0", str(config.Argv0))
	//p.argc = len(config.Args) + 1
	//for i, arg := range config.Args {
	//	p.setArrayValue(ScopeGlobal, argvIndex, strconv.Itoa(i+1), str(arg))
	//}
=======
	argvIndex := program.Arrays["ARGV"]
	p.setArrayValue(ScopeGlobal, argvIndex, "0", str(config.Argv0))
	p.argc = len(config.Args) + 1
	for i, arg := range config.Args {
		p.setArrayValue(ScopeGlobal, argvIndex, strconv.Itoa(i+1), numStr(arg))
	}
>>>>>>> 65135b4d
	p.filenameIndex = 1
	p.hadFiles = false
	for i := 0; i < len(config.Vars); i += 2 {
		err := p.setVarByName(config.Vars[i], config.Vars[i+1])
		if err != nil {
			return 0, err
		}
	}

	// Setup ENVIRON from config or environment variables
	environIndex := program.Arrays["ENVIRON"]
	if config.Environ != nil {
		for i := 0; i < len(config.Environ); i += 2 {
			p.setArrayValue(ScopeGlobal, environIndex, config.Environ[i], numStr(config.Environ[i+1]))
		}
	} else {
		for _, kv := range os.Environ() {
			eq := strings.IndexByte(kv, '=')
			if eq >= 0 {
				p.setArrayValue(ScopeGlobal, environIndex, kv[:eq], numStr(kv[eq+1:]))
			}
		}
	}

	// Setup system shell command
	if len(config.ShellCommand) != 0 {
		p.shellCommand = config.ShellCommand
	} else {
		executable := "/bin/sh"
		if runtime.GOOS == "windows" {
			executable = "sh"
		}
		p.shellCommand = []string{executable, "-c"}
	}

	// Setup I/O structures
	p.stdin = config.Stdin
	if p.stdin == nil {
		p.stdin = os.Stdin
	}
	p.output = config.Output
	if p.output == nil {
		p.output = bufio.NewWriterSize(os.Stdout, outputBufSize)
	}
	p.errorOutput = config.Error
	if p.errorOutput == nil {
		p.errorOutput = os.Stderr
	}
	p.inputStreams = make(map[string]io.ReadCloser)
	p.outputStreams = make(map[string]io.WriteCloser)
	p.commands = make(map[string]*exec.Cmd)
	p.scanners = make(map[string]*bufio.Scanner)
	defer p.closeAll()

	// BEGIN { for (i=0; i<100000000; i++) s += i; print s }
	//chunk := code{
	//	opcodes: []uint8{
	//		opNum0,  // NUM 0
	//		opSetg0, // SETG i
	//
	//		// loop:
	//		opGetg0,  // GETG i
	//		opNum1,   // NUM 100000000
	//		opJge, 5, // JLESS
	//
	//		opGetg0,      // GETG i
	//		opAddAssign1, // ADDASSIGN s
	//
	//		opIncrg0, // INCR i
	//
	//		opJump, 256 - 9, // JMP loop
	//
	//		// end:
	//		opGetg1,  // GETG s
	//		opPrint1, // PRINT 1
	//	},
	//	nums: []float64{0, 100000000},
	//}
	//p.execBytecode(chunk)

	// Execute the program! BEGIN, then pattern/actions, then END
	err = p.execBeginEnd(program.Begin)
	if err != nil && err != errExit {
		return 0, err
	}
	if program.Actions == nil && program.End == nil {
		return p.exitStatus, nil
	}
	if err != errExit {
		err = p.execActions(program.Actions)
		if err != nil && err != errExit {
			return 0, err
		}
	}
	err = p.execBeginEnd(program.End)
	if err != nil && err != errExit {
		return 0, err
	}
	return p.exitStatus, nil
}

// Exec provides a simple way to parse and execute an AWK program
// with the given field separator. Exec reads input from the given
// reader (nil means use os.Stdin) and writes output to stdout (nil
// means use a buffered version of os.Stdout).
func Exec(source, fieldSep string, input io.Reader, output io.Writer) error {
	prog, err := ParseProgram([]byte(source), nil)
	if err != nil {
		return err
	}
	config := &Config{
		Stdin:  input,
		Output: output,
		Error:  ioutil.Discard,
		Vars:   []string{"FS", fieldSep},
	}
	_, err = ExecProgram(prog, config)
	return err
}

// Execute BEGIN or END blocks (may be multiple)
func (p *interp) execBeginEnd(beginEnd []Stmts) error {
	for _, statements := range beginEnd {
		err := p.executes(statements)
		if err != nil {
			return err
		}
	}
	return nil
}

// Execute pattern-action blocks (may be multiple)
func (p *interp) execActions(actions []Action) error {
	//{ for (i = 1; i <= NF; i++) counts[tolower($i)]++ }
	chunk := code{
		opcodes: []uint8{
			opNum0,  // NUM 1
			opSetg0, // SETG i

			// loop:
			opGetg0,            // GETG i
			opGetSpecial, V_NF, // GETSPECIAL NF
			opJg, 7, // JG end

			opGetg0,    // GETG i
			opGetField, // GETFIELD
			opTolower,  // TOLOWER
			opMapIncr0, // MAPINCR counts

			opIncrg0,         // INCR i
			opJump, 256 - 12, // JUMP loop

			// end:
		},
		nums: []float64{1},
	}

	inRange := make([]bool, len(actions))
	//lineLoop:
	for {
		// Read and setup next line of input
		line, err := p.nextLine()
		if err == io.EOF {
			break
		}
		if err != nil {
			return err
		}
		p.setLine(line, false)

		// Execute all the pattern-action blocks for each line
		for i, action := range actions {
			// First determine whether the pattern matches
			matched := false
			switch len(action.Pattern) {
			case 0:
				// No pattern is equivalent to pattern evaluating to true
				matched = true
			case 1:
				// Single boolean pattern
				v, err := p.eval(action.Pattern[0])
				if err != nil {
					return err
				}
				matched = v.boolean()
			case 2:
				// Range pattern (matches between start and stop lines)
				if !inRange[i] {
					v, err := p.eval(action.Pattern[0])
					if err != nil {
						return err
					}
					inRange[i] = v.boolean()
				}
				matched = inRange[i]
				if inRange[i] {
					v, err := p.eval(action.Pattern[1])
					if err != nil {
						return err
					}
					inRange[i] = !v.boolean()
				}
			}
			if !matched {
				continue
			}

			// No action is equivalent to { print $0 }
			if action.Stmts == nil {
				err := p.printLine(p.output, p.line)
				if err != nil {
					return err
				}
				continue
			}

			p.execBytecode(chunk)
			// Execute the body statements
			//err := p.executes(action.Stmts)
			//if err == errNext {
			//	// "next" statement skips straight to next line
			//	continue lineLoop
			//}
			//if err != nil {
			//	return err
			//}
		}
	}
	return nil
}

// Execute a block of multiple statements
func (p *interp) executes(stmts Stmts) error {
	for _, s := range stmts {
		err := p.execute(s)
		if err != nil {
			return err
		}
	}
	return nil
}

// Execute a single statement
func (p *interp) execute(stmt Stmt) error {
	switch s := stmt.(type) {
	case *ExprStmt:
		// Expression statement: simply throw away the expression value
		_, err := p.eval(s.Expr)
		return err

	case *PrintStmt:
		// Print OFS-separated args followed by ORS (usually newline)
		var line string
		if len(s.Args) > 0 {
			strs := make([]string, len(s.Args))
			for i, a := range s.Args {
				v, err := p.eval(a)
				if err != nil {
					return err
				}
				strs[i] = v.str(p.outputFormat)
			}
			line = strings.Join(strs, p.outputFieldSep)
		} else {
			// "print" with no args is equivalent to "print $0"
			line = p.line
		}
		output, err := p.getOutputStream(s.Redirect, s.Dest)
		if err != nil {
			return err
		}
		return p.printLine(output, line)

	case *PrintfStmt:
		// printf(fmt, arg1, arg2, ...): uses our version of sprintf
		// to build the formatted string and then print that
		formatValue, err := p.eval(s.Args[0])
		if err != nil {
			return err
		}
		format := p.toString(formatValue)
		args := make([]value, len(s.Args)-1)
		for i, a := range s.Args[1:] {
			args[i], err = p.eval(a)
			if err != nil {
				return err
			}
		}
		output, err := p.getOutputStream(s.Redirect, s.Dest)
		if err != nil {
			return err
		}
		str, err := p.sprintf(format, args)
		if err != nil {
			return err
		}
		err = writeOutput(output, str)
		if err != nil {
			return err
		}

	case *IfStmt:
		v, err := p.eval(s.Cond)
		if err != nil {
			return err
		}
		if v.boolean() {
			return p.executes(s.Body)
		} else {
			// Doesn't do anything if s.Else is nil
			return p.executes(s.Else)
		}

	case *ForStmt:
		// C-like for loop with pre-statement, cond, and post-statement
		if s.Pre != nil {
			err := p.execute(s.Pre)
			if err != nil {
				return err
			}
		}
		for {
			if s.Cond != nil {
				v, err := p.eval(s.Cond)
				if err != nil {
					return err
				}
				if !v.boolean() {
					break
				}
			}
			err := p.executes(s.Body)
			if err == errBreak {
				break
			}
			if err != nil && err != errContinue {
				return err
			}
			if s.Post != nil {
				err := p.execute(s.Post)
				if err != nil {
					return err
				}
			}
		}

	case *ForInStmt:
		// Foreach-style "for (key in array)" loop
		array := p.arrays[p.getArrayIndex(s.Array.Scope, s.Array.Index)]
		for index := range array {
			err := p.setVar(s.Var.Scope, s.Var.Index, str(index))
			if err != nil {
				return err
			}
			err = p.executes(s.Body)
			if err == errBreak {
				break
			}
			if err == errContinue {
				continue
			}
			if err != nil {
				return err
			}
		}

	case *ReturnStmt:
		// Return statement uses special error value which is "caught"
		// by the callUser function
		var v value
		if s.Value != nil {
			var err error
			v, err = p.eval(s.Value)
			if err != nil {
				return err
			}
		}
		return returnValue{v}

	case *WhileStmt:
		// Simple "while (cond)" loop
		for {
			v, err := p.eval(s.Cond)
			if err != nil {
				return err
			}
			if !v.boolean() {
				break
			}
			err = p.executes(s.Body)
			if err == errBreak {
				break
			}
			if err == errContinue {
				continue
			}
			if err != nil {
				return err
			}
		}

	case *DoWhileStmt:
		// Do-while loop (tests condition after executing body)
		for {
			err := p.executes(s.Body)
			if err == errBreak {
				break
			}
			if err == errContinue {
				continue
			}
			if err != nil {
				return err
			}
			v, err := p.eval(s.Cond)
			if err != nil {
				return err
			}
			if !v.boolean() {
				break
			}
		}

	// Break, continue, next, and exit statements
	case *BreakStmt:
		return errBreak
	case *ContinueStmt:
		return errContinue
	case *NextStmt:
		return errNext
	case *ExitStmt:
		if s.Status != nil {
			status, err := p.eval(s.Status)
			if err != nil {
				return err
			}
			p.exitStatus = int(status.num())
		}
		// Return special errExit value "caught" by top-level executor
		return errExit

	case *DeleteStmt:
		if len(s.Index) > 0 {
			// Delete single key from array
			index, err := p.evalIndex(s.Index)
			if err != nil {
				return err
			}
			array := p.arrays[p.getArrayIndex(s.Array.Scope, s.Array.Index)]
			delete(array, index) // Does nothing if key isn't present
		} else {
			// Delete entire array
			array := p.arrays[p.getArrayIndex(s.Array.Scope, s.Array.Index)]
			for k := range array {
				delete(array, k)
			}
		}

	case *BlockStmt:
		// Nested block (just syntax, doesn't do anything)
		return p.executes(s.Body)

	default:
		// Should never happen
		panic(fmt.Sprintf("unexpected stmt type: %T", stmt))
	}
	return nil
}

// Evaluate a single expression, return expression value and error
func (p *interp) eval(expr Expr) (value, error) {
	switch e := expr.(type) {
	case *NumExpr:
		// Number literal
		return num(e.Value), nil

	case *StrExpr:
		// String literal
		return str(e.Value), nil

	case *FieldExpr:
		// $n field expression
		index, err := p.eval(e.Index)
		if err != nil {
			return null(), err
		}
		return p.getField(int(index.num()))

	case *VarExpr:
		// Variable read expression (scope is global, local, or special)
		return p.getVar(e.Scope, e.Index), nil

	case *RegExpr:
		// Stand-alone /regex/ is equivalent to: $0 ~ /regex/
		re, err := p.compileRegex(e.Regex)
		if err != nil {
			return null(), err
		}
		return boolean(re.MatchString(p.line)), nil

	case *BinaryExpr:
		// Binary expression. Note that && and || are special cases
		// as they're short-circuit operators.
		left, err := p.eval(e.Left)
		if err != nil {
			return null(), err
		}
		switch e.Op {
		case AND:
			if !left.boolean() {
				return num(0), nil
			}
			right, err := p.eval(e.Right)
			if err != nil {
				return null(), err
			}
			return boolean(right.boolean()), nil
		case OR:
			if left.boolean() {
				return num(1), nil
			}
			right, err := p.eval(e.Right)
			if err != nil {
				return null(), err
			}
			return boolean(right.boolean()), nil
		default:
			right, err := p.eval(e.Right)
			if err != nil {
				return null(), err
			}
			return p.evalBinary(e.Op, left, right)
		}

	case *IncrExpr:
		// Pre-increment, post-increment, pre-decrement, post-decrement

		// First evaluate the expression, but remember array or field
		// index, so we don't evaluate part of the expression twice
		exprValue, arrayIndex, fieldIndex, err := p.evalForAugAssign(e.Expr)
		if err != nil {
			return null(), err
		}

		// Then convert to number and increment or decrement
		exprNum := exprValue.num()
		var incr float64
		if e.Op == INCR {
			incr = exprNum + 1
		} else {
			incr = exprNum - 1
		}
		incrValue := num(incr)

		// Finally, assign back to expression and return the correct value
		err = p.assignAug(e.Expr, arrayIndex, fieldIndex, incrValue)
		if err != nil {
			return null(), err
		}
		if e.Pre {
			return incrValue, nil
		} else {
			return num(exprNum), nil
		}

	case *AssignExpr:
		// Assignment expression (returns right-hand side)
		right, err := p.eval(e.Right)
		if err != nil {
			return null(), err
		}
		err = p.assign(e.Left, right)
		if err != nil {
			return null(), err
		}
		return right, nil

	case *AugAssignExpr:
		// Augmented assignment like += (returns right-hand side)
		right, err := p.eval(e.Right)
		if err != nil {
			return null(), err
		}
		left, arrayIndex, fieldIndex, err := p.evalForAugAssign(e.Left)
		if err != nil {
			return null(), err
		}
		right, err = p.evalBinary(e.Op, left, right)
		if err != nil {
			return null(), err
		}
		err = p.assignAug(e.Left, arrayIndex, fieldIndex, right)
		if err != nil {
			return null(), err
		}
		return right, nil

	case *CondExpr:
		// C-like ?: ternary conditional operator
		cond, err := p.eval(e.Cond)
		if err != nil {
			return null(), err
		}
		if cond.boolean() {
			return p.eval(e.True)
		} else {
			return p.eval(e.False)
		}

	case *IndexExpr:
		// Read value from array by index
		index, err := p.evalIndex(e.Index)
		if err != nil {
			return null(), err
		}
		return p.getArrayValue(e.Array.Scope, e.Array.Index, index), nil

	case *CallExpr:
		// Call a builtin function
		return p.callBuiltin(e.Func, e.Args)

	case *UnaryExpr:
		// Unary ! or + or -
		v, err := p.eval(e.Value)
		if err != nil {
			return null(), err
		}
		return p.evalUnary(e.Op, v), nil

	case *InExpr:
		// "key in array" expression
		index, err := p.evalIndex(e.Index)
		if err != nil {
			return null(), err
		}
		array := p.arrays[p.getArrayIndex(e.Array.Scope, e.Array.Index)]
		_, ok := array[index]
		return boolean(ok), nil

	case *UserCallExpr:
		// Call user-defined or native Go function
		if e.Native {
			return p.callNative(e.Index, e.Args)
		} else {
			return p.callUser(e.Index, e.Args)
		}

	case *GetlineExpr:
		// Getline: read line from input
		var line string
		switch {
		case e.Command != nil:
			nameValue, err := p.eval(e.Command)
			if err != nil {
				return null(), err
			}
			name := p.toString(nameValue)
			scanner, err := p.getInputScannerPipe(name)
			if err != nil {
				return null(), err
			}
			if !scanner.Scan() {
				if err := scanner.Err(); err != nil {
					return num(-1), nil
				}
				return num(0), nil
			}
			line = scanner.Text()
		case e.File != nil:
			nameValue, err := p.eval(e.File)
			if err != nil {
				return null(), err
			}
			name := p.toString(nameValue)
			scanner, err := p.getInputScannerFile(name)
			if err != nil {
				if _, ok := err.(*os.PathError); ok {
					// File not found is not a hard error, getline just returns -1.
					// See: https://github.com/benhoyt/goawk/issues/41
					return num(-1), nil
				}
				return null(), err
			}
			if !scanner.Scan() {
				if err := scanner.Err(); err != nil {
					return num(-1), nil
				}
				return num(0), nil
			}
			line = scanner.Text()
		default:
			p.flushOutputAndError() // Flush output in case they've written a prompt
			var err error
			line, err = p.nextLine()
			if err == io.EOF {
				return num(0), nil
			}
			if err != nil {
				return num(-1), nil
			}
		}
		if e.Target != nil {
			err := p.assign(e.Target, numStr(line))
			if err != nil {
				return null(), err
			}
		} else {
			p.setLine(line, false)
		}
		return num(1), nil

	default:
		// Should never happen
		panic(fmt.Sprintf("unexpected expr type: %T", expr))
	}
}

func (p *interp) evalForAugAssign(expr Expr) (v value, arrayIndex string, fieldIndex int, err error) {
	switch expr := expr.(type) {
	case *VarExpr:
		v = p.getVar(expr.Scope, expr.Index)
	case *IndexExpr:
		arrayIndex, err = p.evalIndex(expr.Index)
		if err != nil {
			return null(), "", 0, err
		}
		v = p.getArrayValue(expr.Array.Scope, expr.Array.Index, arrayIndex)
	case *FieldExpr:
		index, err := p.eval(expr.Index)
		if err != nil {
			return null(), "", 0, err
		}
		fieldIndex = int(index.num())
		v, err = p.getField(fieldIndex)
		if err != nil {
			return null(), "", 0, err
		}
	}
	return v, arrayIndex, fieldIndex, nil
}

func (p *interp) assignAug(expr Expr, arrayIndex string, fieldIndex int, v value) error {
	switch expr := expr.(type) {
	case *VarExpr:
		return p.setVar(expr.Scope, expr.Index, v)
	case *IndexExpr:
		p.setArrayValue(expr.Array.Scope, expr.Array.Index, arrayIndex, v)
	default: // *FieldExpr
		return p.setField(fieldIndex, p.toString(v))
	}
	return nil
}

// Get a variable's value by index in given scope
func (p *interp) getVar(scope VarScope, index int) value {
	switch scope {
	case ScopeGlobal:
		return p.globals[index]
	case ScopeLocal:
		return p.frame[index]
	default: // ScopeSpecial
		switch index {
		case V_NF:
			p.ensureFields()
			return num(float64(p.numFields))
		case V_NR:
			return num(float64(p.lineNum))
		case V_RLENGTH:
			return num(float64(p.matchLength))
		case V_RSTART:
			return num(float64(p.matchStart))
		case V_FNR:
			return num(float64(p.fileLineNum))
		case V_ARGC:
			return num(float64(p.argc))
		case V_CONVFMT:
			return str(p.convertFormat)
		case V_FILENAME:
			return p.filename
		case V_FS:
			return str(p.fieldSep)
		case V_OFMT:
			return str(p.outputFormat)
		case V_OFS:
			return str(p.outputFieldSep)
		case V_ORS:
			return str(p.outputRecordSep)
		case V_RS:
			return str(p.recordSep)
		case V_RT:
			return str(p.recordTerminator)
		case V_SUBSEP:
			return str(p.subscriptSep)
		default:
			panic(fmt.Sprintf("unexpected special variable index: %d", index))
		}
	}
}

// Set a variable by name (specials and globals only)
func (p *interp) setVarByName(name, value string) error {
	index := SpecialVarIndex(name)
	if index > 0 {
		return p.setVar(ScopeSpecial, index, numStr(value))
	}
	index, ok := p.program.Scalars[name]
	if ok {
		return p.setVar(ScopeGlobal, index, numStr(value))
	}
	// Ignore variables that aren't defined in program
	return nil
}

// Set a variable by index in given scope to given value
func (p *interp) setVar(scope VarScope, index int, v value) error {
	switch scope {
	case ScopeGlobal:
		p.globals[index] = v
		return nil
	case ScopeLocal:
		p.frame[index] = v
		return nil
	default: // ScopeSpecial
		switch index {
		case V_NF:
			numFields := int(v.num())
			if numFields < 0 {
				return newError("NF set to negative value: %d", numFields)
			}
			if numFields > maxFieldIndex {
				return newError("NF set too large: %d", numFields)
			}
			p.ensureFields()
			p.numFields = numFields
			if p.numFields < len(p.fields) {
				p.fields = p.fields[:p.numFields]
				p.fieldsIsTrueStr = p.fieldsIsTrueStr[:p.numFields]
			}
			for i := len(p.fields); i < p.numFields; i++ {
				p.fields = append(p.fields, "")
				p.fieldsIsTrueStr = append(p.fieldsIsTrueStr, false)
			}
			p.line = strings.Join(p.fields, p.outputFieldSep)
			p.lineIsTrueStr = true
		case V_NR:
			p.lineNum = int(v.num())
		case V_RLENGTH:
			p.matchLength = int(v.num())
		case V_RSTART:
			p.matchStart = int(v.num())
		case V_FNR:
			p.fileLineNum = int(v.num())
		case V_ARGC:
			p.argc = int(v.num())
		case V_CONVFMT:
			p.convertFormat = p.toString(v)
		case V_FILENAME:
			p.filename = v
		case V_FS:
			p.fieldSep = p.toString(v)
			if utf8.RuneCountInString(p.fieldSep) > 1 { // compare to interp.ensureFields
				re, err := regexp.Compile(p.fieldSep)
				if err != nil {
					return newError("invalid regex %q: %s", p.fieldSep, err)
				}
				p.fieldSepRegex = re
			}
		case V_OFMT:
			p.outputFormat = p.toString(v)
		case V_OFS:
			p.outputFieldSep = p.toString(v)
		case V_ORS:
			p.outputRecordSep = p.toString(v)
		case V_RS:
			p.recordSep = p.toString(v)
			switch { // compare to interp.newScanner
			case len(p.recordSep) <= 1:
				// Simple cases use specialized splitters, not regex
			case utf8.RuneCountInString(p.recordSep) == 1:
				// Multi-byte unicode char falls back to regex splitter
				sep := regexp.QuoteMeta(p.recordSep) // not strictly necessary as no multi-byte chars are regex meta chars
				p.recordSepRegex = regexp.MustCompile(sep)
			default:
				re, err := regexp.Compile(p.recordSep)
				if err != nil {
					return newError("invalid regex %q: %s", p.recordSep, err)
				}
				p.recordSepRegex = re
			}
		case V_RT:
			p.recordTerminator = p.toString(v)
		case V_SUBSEP:
			p.subscriptSep = p.toString(v)
		default:
			panic(fmt.Sprintf("unexpected special variable index: %d", index))
		}
		return nil
	}
}

// Determine the index of given array into the p.arrays slice. Global
// arrays are just at p.arrays[index], local arrays have to be looked
// up indirectly.
func (p *interp) getArrayIndex(scope VarScope, index int) int {
	if scope == ScopeGlobal {
		return index
	} else {
		return p.localArrays[len(p.localArrays)-1][index]
	}
}

// Get a value from given array by key (index)
func (p *interp) getArrayValue(scope VarScope, arrayIndex int, index string) value {
	resolved := p.getArrayIndex(scope, arrayIndex)
	array := p.arrays[resolved]
	v, ok := array[index]
	if !ok {
		// Strangely, per the POSIX spec, "Any other reference to a
		// nonexistent array element [apart from "in" expressions]
		// shall automatically create it."
		array[index] = v
	}
	return v
}

// Set a value in given array by key (index)
func (p *interp) setArrayValue(scope VarScope, arrayIndex int, index string, v value) {
	resolved := p.getArrayIndex(scope, arrayIndex)
	p.arrays[resolved][index] = v
}

// Get the value of given numbered field, equivalent to "$index"
func (p *interp) getField(index int) (value, error) {
	if index < 0 {
		return null(), newError("field index negative: %d", index)
	}
	if index == 0 {
		if p.lineIsTrueStr {
			return str(p.line), nil
		} else {
			return numStr(p.line), nil
		}
	}
	p.ensureFields()
	if index > len(p.fields) {
		return str(""), nil
	}
	if p.fieldsIsTrueStr[index-1] {
		return str(p.fields[index-1]), nil
	} else {
		return numStr(p.fields[index-1]), nil
	}
}

// Sets a single field, equivalent to "$index = value"
func (p *interp) setField(index int, value string) error {
	if index == 0 {
		p.setLine(value, true)
		return nil
	}
	if index < 0 {
		return newError("field index negative: %d", index)
	}
	if index > maxFieldIndex {
		return newError("field index too large: %d", index)
	}
	// If there aren't enough fields, add empty string fields in between
	p.ensureFields()
	for i := len(p.fields); i < index; i++ {
		p.fields = append(p.fields, "")
		p.fieldsIsTrueStr = append(p.fieldsIsTrueStr, true)
	}
	p.fields[index-1] = value
	p.fieldsIsTrueStr[index-1] = true
	p.numFields = len(p.fields)
	p.line = strings.Join(p.fields, p.outputFieldSep)
	p.lineIsTrueStr = true
	return nil
}

// Convert value to string using current CONVFMT
func (p *interp) toString(v value) string {
	return v.str(p.convertFormat)
}

// Compile regex string (or fetch from regex cache)
func (p *interp) compileRegex(regex string) (*regexp.Regexp, error) {
	if re, ok := p.regexCache[regex]; ok {
		return re, nil
	}
	re, err := regexp.Compile(regex)
	if err != nil {
		return nil, newError("invalid regex %q: %s", regex, err)
	}
	// Dumb, non-LRU cache: just cache the first N regexes
	if len(p.regexCache) < maxCachedRegexes {
		p.regexCache[regex] = re
	}
	return re, nil
}

// Evaluate simple binary expression and return result
func (p *interp) evalBinary(op Token, l, r value) (value, error) {
	// Note: cases are ordered (very roughly) in order of frequency
	// of occurrence for performance reasons. Benchmark on common code
	// before changing the order.
	switch op {
	case ADD:
		return num(l.num() + r.num()), nil
	case SUB:
		return num(l.num() - r.num()), nil
	case EQUALS:
		ln, lIsStr := l.isTrueStr()
		rn, rIsStr := r.isTrueStr()
		if lIsStr || rIsStr {
			return boolean(p.toString(l) == p.toString(r)), nil
		} else {
			return boolean(ln == rn), nil
		}
	case LESS:
		ln, lIsStr := l.isTrueStr()
		rn, rIsStr := r.isTrueStr()
		if lIsStr || rIsStr {
			return boolean(p.toString(l) < p.toString(r)), nil
		} else {
			return boolean(ln < rn), nil
		}
	case LTE:
		ln, lIsStr := l.isTrueStr()
		rn, rIsStr := r.isTrueStr()
		if lIsStr || rIsStr {
			return boolean(p.toString(l) <= p.toString(r)), nil
		} else {
			return boolean(ln <= rn), nil
		}
	case CONCAT:
		return str(p.toString(l) + p.toString(r)), nil
	case MUL:
		return num(l.num() * r.num()), nil
	case DIV:
		rf := r.num()
		if rf == 0.0 {
			return null(), newError("division by zero")
		}
		return num(l.num() / rf), nil
	case GREATER:
		ln, lIsStr := l.isTrueStr()
		rn, rIsStr := r.isTrueStr()
		if lIsStr || rIsStr {
			return boolean(p.toString(l) > p.toString(r)), nil
		} else {
			return boolean(ln > rn), nil
		}
	case GTE:
		ln, lIsStr := l.isTrueStr()
		rn, rIsStr := r.isTrueStr()
		if lIsStr || rIsStr {
			return boolean(p.toString(l) >= p.toString(r)), nil
		} else {
			return boolean(ln >= rn), nil
		}
	case NOT_EQUALS:
		ln, lIsStr := l.isTrueStr()
		rn, rIsStr := r.isTrueStr()
		if lIsStr || rIsStr {
			return boolean(p.toString(l) != p.toString(r)), nil
		} else {
			return boolean(ln != rn), nil
		}
	case MATCH:
		re, err := p.compileRegex(p.toString(r))
		if err != nil {
			return null(), err
		}
		matched := re.MatchString(p.toString(l))
		return boolean(matched), nil
	case NOT_MATCH:
		re, err := p.compileRegex(p.toString(r))
		if err != nil {
			return null(), err
		}
		matched := re.MatchString(p.toString(l))
		return boolean(!matched), nil
	case POW:
		return num(math.Pow(l.num(), r.num())), nil
	case MOD:
		rf := r.num()
		if rf == 0.0 {
			return null(), newError("division by zero in mod")
		}
		return num(math.Mod(l.num(), rf)), nil
	default:
		panic(fmt.Sprintf("unexpected binary operation: %s", op))
	}
}

// Evaluate unary expression and return result
func (p *interp) evalUnary(op Token, v value) value {
	switch op {
	case SUB:
		return num(-v.num())
	case NOT:
		return boolean(!v.boolean())
	case ADD:
		return num(v.num())
	default:
		panic(fmt.Sprintf("unexpected unary operation: %s", op))
	}
}

// Perform an assignment: can assign to var, array[key], or $field
func (p *interp) assign(left Expr, right value) error {
	switch left := left.(type) {
	case *VarExpr:
		return p.setVar(left.Scope, left.Index, right)
	case *IndexExpr:
		index, err := p.evalIndex(left.Index)
		if err != nil {
			return err
		}
		p.setArrayValue(left.Array.Scope, left.Array.Index, index, right)
		return nil
	case *FieldExpr:
		index, err := p.eval(left.Index)
		if err != nil {
			return err
		}
		return p.setField(int(index.num()), p.toString(right))
	}
	// Shouldn't happen
	panic(fmt.Sprintf("unexpected lvalue type: %T", left))
}

// Evaluate an index expression to a string. Multi-valued indexes are
// separated by SUBSEP.
func (p *interp) evalIndex(indexExprs []Expr) (string, error) {
	// Optimize the common case of a 1-dimensional index
	if len(indexExprs) == 1 {
		v, err := p.eval(indexExprs[0])
		if err != nil {
			return "", err
		}
		return p.toString(v), nil
	}

	// Up to 3-dimensional indices won't require heap allocation
	indices := make([]string, 0, 3)
	for _, expr := range indexExprs {
		v, err := p.eval(expr)
		if err != nil {
			return "", err
		}
		indices = append(indices, p.toString(v))
	}
	return strings.Join(indices, p.subscriptSep), nil
}<|MERGE_RESOLUTION|>--- conflicted
+++ resolved
@@ -255,21 +255,12 @@
 	}
 
 	// Setup ARGV and other variables from config
-<<<<<<< HEAD
 	//argvIndex := program.Arrays["ARGV"]
 	//p.setArrayValue(ScopeGlobal, argvIndex, "0", str(config.Argv0))
 	//p.argc = len(config.Args) + 1
 	//for i, arg := range config.Args {
-	//	p.setArrayValue(ScopeGlobal, argvIndex, strconv.Itoa(i+1), str(arg))
+	//	p.setArrayValue(ScopeGlobal, argvIndex, strconv.Itoa(i+1), numStr(arg))
 	//}
-=======
-	argvIndex := program.Arrays["ARGV"]
-	p.setArrayValue(ScopeGlobal, argvIndex, "0", str(config.Argv0))
-	p.argc = len(config.Args) + 1
-	for i, arg := range config.Args {
-		p.setArrayValue(ScopeGlobal, argvIndex, strconv.Itoa(i+1), numStr(arg))
-	}
->>>>>>> 65135b4d
 	p.filenameIndex = 1
 	p.hadFiles = false
 	for i := 0; i < len(config.Vars); i += 2 {
