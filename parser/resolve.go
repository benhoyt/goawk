// Resolve function calls and variable types

package parser

import (
	"fmt"
	"reflect"
	"sort"

	. "github.com/benhoyt/goawk/internal/ast"
	. "github.com/benhoyt/goawk/lexer"
)

type varType int

const (
	typeUnknown varType = iota
	typeScalar
	typeArray
)

func (t varType) String() string {
	switch t {
	case typeScalar:
		return "Scalar"
	case typeArray:
		return "Array"
	default:
		return "Unknown"
	}
}

// typeInfo records type information for a single variable
type typeInfo struct {
	typ      varType
	ref      *VarExpr
	scope    VarScope
	index    int
	callName string
	argIndex int
}

// Used by printVarTypes when debugTypes is turned on
func (t typeInfo) String() string {
	var scope string
	switch t.scope {
	case ScopeGlobal:
		scope = "Global"
	case ScopeLocal:
		scope = "Local"
	default:
		scope = "Special"
	}
	return fmt.Sprintf("typ=%s ref=%p scope=%s index=%d callName=%q argIndex=%d",
		t.typ, t.ref, scope, t.index, t.callName, t.argIndex)
}

// A single variable reference (normally scalar)
type varRef struct {
	funcName string
	ref      *VarExpr
	isArg    bool
	pos      Position
}

// A single array reference
type arrayRef struct {
	funcName string
	ref      *ArrayExpr
	pos      Position
}

// Initialize the resolver
func (p *parser) initResolve() {
	p.varTypes = make(map[string]map[string]typeInfo)
	p.varTypes[""] = make(map[string]typeInfo) // globals
	p.functions = make(map[string]int)
<<<<<<< HEAD
	//p.arrayRef("ARGV", Position{1, 1}) // interpreter relies on ARGV being present
=======
	p.arrayRef("ARGV", Position{1, 1})    // interpreter relies on ARGV being present
	p.arrayRef("ENVIRON", Position{1, 1}) // and ENVIRON
>>>>>>> 65135b4d
	p.multiExprs = make(map[*MultiExpr]Position, 3)
}

// Signal the start of a function
func (p *parser) startFunction(name string, params []string) {
	p.funcName = name
	p.varTypes[name] = make(map[string]typeInfo)
}

// Signal the end of a function
func (p *parser) stopFunction() {
	p.funcName = ""
}

// Add function by name with given index
func (p *parser) addFunction(name string, index int) {
	p.functions[name] = index
}

// Records a call to a user function (for resolving indexes later)
type userCall struct {
	call   *UserCallExpr
	pos    Position
	inFunc string
}

// Record a user call site
func (p *parser) recordUserCall(call *UserCallExpr, pos Position) {
	p.userCalls = append(p.userCalls, userCall{call, pos, p.funcName})
}

// After parsing, resolve all user calls to their indexes. Also
// ensures functions called have actually been defined, and that
// they're not being called with too many arguments.
func (p *parser) resolveUserCalls(prog *Program) {
	// Number the native funcs (order by name to get consistent order)
	nativeNames := make([]string, 0, len(p.nativeFuncs))
	for name := range p.nativeFuncs {
		nativeNames = append(nativeNames, name)
	}
	sort.Strings(nativeNames)
	nativeIndexes := make(map[string]int, len(nativeNames))
	for i, name := range nativeNames {
		nativeIndexes[name] = i
	}

	for _, c := range p.userCalls {
		// AWK-defined functions take precedence over native Go funcs
		index, ok := p.functions[c.call.Name]
		if !ok {
			f, haveNative := p.nativeFuncs[c.call.Name]
			if !haveNative {
				panic(p.posErrorf(c.pos, "undefined function %q", c.call.Name))
			}
			typ := reflect.TypeOf(f)
			if !typ.IsVariadic() && len(c.call.Args) > typ.NumIn() {
				panic(p.posErrorf(c.pos, "%q called with more arguments than declared", c.call.Name))
			}
			c.call.Native = true
			c.call.Index = nativeIndexes[c.call.Name]
			continue
		}
		function := prog.Functions[index]
		if len(c.call.Args) > len(function.Params) {
			panic(p.posErrorf(c.pos, "%q called with more arguments than declared", c.call.Name))
		}
		c.call.Index = index
	}
}

// For arguments that are variable references, we don't know the
// type based on context, so mark the types for these as unknown.
func (p *parser) processUserCallArg(funcName string, arg Expr, index int) {
	if varExpr, ok := arg.(*VarExpr); ok {
		scope, varFuncName := p.getScope(varExpr.Name)
		ref := p.varTypes[varFuncName][varExpr.Name].ref
		if ref == varExpr {
			// Only applies if this is the first reference to this
			// variable (otherwise we know the type already)
			p.varTypes[varFuncName][varExpr.Name] = typeInfo{typeUnknown, ref, scope, 0, funcName, index}
		}
		// Mark the last related varRef (the most recent one) as a
		// call argument for later error handling
		p.varRefs[len(p.varRefs)-1].isArg = true
	}
}

// Determine scope of given variable reference (and funcName if it's
// a local, otherwise empty string)
func (p *parser) getScope(name string) (VarScope, string) {
	switch {
	case p.locals[name]:
		return ScopeLocal, p.funcName
	case SpecialVarIndex(name) > 0:
		return ScopeSpecial, ""
	default:
		return ScopeGlobal, ""
	}
}

// Record a variable (scalar) reference and return the *VarExpr (but
// VarExpr.Index won't be set till later)
func (p *parser) varRef(name string, pos Position) *VarExpr {
	scope, funcName := p.getScope(name)
	expr := &VarExpr{scope, 0, name}
	p.varRefs = append(p.varRefs, varRef{funcName, expr, false, pos})
	info := p.varTypes[funcName][name]
	if info.typ == typeUnknown {
		p.varTypes[funcName][name] = typeInfo{typeScalar, expr, scope, 0, info.callName, 0}
	}
	return expr
}

// Record an array reference and return the *ArrayExpr (but
// ArrayExpr.Index won't be set till later)
func (p *parser) arrayRef(name string, pos Position) *ArrayExpr {
	scope, funcName := p.getScope(name)
	if scope == ScopeSpecial {
		panic(p.errorf("can't use scalar %q as array", name))
	}
	expr := &ArrayExpr{scope, 0, name}
	p.arrayRefs = append(p.arrayRefs, arrayRef{funcName, expr, pos})
	info := p.varTypes[funcName][name]
	if info.typ == typeUnknown {
		p.varTypes[funcName][name] = typeInfo{typeArray, nil, scope, 0, info.callName, 0}
	}
	return expr
}

// Print variable type information (for debugging) on p.debugWriter
func (p *parser) printVarTypes(prog *Program) {
	fmt.Fprintf(p.debugWriter, "scalars: %v\n", prog.Scalars)
	fmt.Fprintf(p.debugWriter, "arrays: %v\n", prog.Arrays)
	funcNames := []string{}
	for funcName := range p.varTypes {
		funcNames = append(funcNames, funcName)
	}
	sort.Strings(funcNames)
	for _, funcName := range funcNames {
		if funcName != "" {
			fmt.Fprintf(p.debugWriter, "function %s\n", funcName)
		} else {
			fmt.Fprintf(p.debugWriter, "globals\n")
		}
		varNames := []string{}
		for name := range p.varTypes[funcName] {
			varNames = append(varNames, name)
		}
		sort.Strings(varNames)
		for _, name := range varNames {
			info := p.varTypes[funcName][name]
			fmt.Fprintf(p.debugWriter, "  %s: %s\n", name, info)
		}
	}
}

// If we can't finish resolving after this many iterations, give up
const maxResolveIterations = 10000

// Resolve unknown variables types and generate variable indexes and
// name-to-index mappings for interpreter
func (p *parser) resolveVars(prog *Program) {
	// First go through all unknown types and try to determine the
	// type from the parameter type in that function definition. May
	// need multiple passes depending on the order of functions. This
	// is not particularly efficient, but on realistic programs it's
	// not an issue.
	for i := 0; ; i++ {
		progressed := false
		for funcName, infos := range p.varTypes {
			for name, info := range infos {
				if info.scope == ScopeSpecial || info.typ != typeUnknown {
					// It's a special var or type is already known
					continue
				}
				funcIndex, ok := p.functions[info.callName]
				if !ok {
					// Function being called is a native function
					continue
				}
				// Determine var type based on type of this parameter
				// in the called function (if we know that)
				paramName := prog.Functions[funcIndex].Params[info.argIndex]
				typ := p.varTypes[info.callName][paramName].typ
				if typ != typeUnknown {
					if p.debugTypes {
						fmt.Fprintf(p.debugWriter, "resolving %s:%s to %s\n",
							funcName, name, typ)
					}
					info.typ = typ
					p.varTypes[funcName][name] = info
					progressed = true
				}
			}
		}
		if !progressed {
			// If we didn't progress we're done (or trying again is
			// not going to help)
			break
		}
		if i >= maxResolveIterations {
			panic(p.errorf("too many iterations trying to resolve variable types"))
		}
	}

	// Resolve global variables (iteration order is undefined, so
	// assign indexes basically randomly)
	prog.Scalars = make(map[string]int)
	prog.Arrays = make(map[string]int)
	for name, info := range p.varTypes[""] {
		_, isFunc := p.functions[name]
		if isFunc {
			// Global var can't also be the name of a function
			panic(p.errorf("global var %q can't also be a function", name))
		}
		var index int
		if info.scope == ScopeSpecial {
			index = SpecialVarIndex(name)
		} else if info.typ == typeArray {
			index = len(prog.Arrays)
			prog.Arrays[name] = index
		} else {
			index = len(prog.Scalars)
			prog.Scalars[name] = index
		}
		info.index = index
		p.varTypes[""][name] = info
	}

	// Fill in unknown parameter types that are being called with arrays,
	// for example, as in the following code:
	//
	// BEGIN { arr[0]; f(arr) }
	// function f(a) { }
	for _, c := range p.userCalls {
		if c.call.Native {
			continue
		}
		function := prog.Functions[c.call.Index]
		for i, arg := range c.call.Args {
			varExpr, ok := arg.(*VarExpr)
			if !ok {
				continue
			}
			funcName := p.getVarFuncName(prog, varExpr.Name, c.inFunc)
			argType := p.varTypes[funcName][varExpr.Name]
			paramType := p.varTypes[function.Name][function.Params[i]]
			if argType.typ == typeArray && paramType.typ == typeUnknown {
				paramType.typ = argType.typ
				p.varTypes[function.Name][function.Params[i]] = paramType
			}
		}
	}

	// Resolve local variables (assign indexes in order of params).
	// Also patch up Function.Arrays (tells interpreter which args
	// are arrays).
	for funcName, infos := range p.varTypes {
		if funcName == "" {
			continue
		}
		scalarIndex := 0
		arrayIndex := 0
		functionIndex := p.functions[funcName]
		function := prog.Functions[functionIndex]
		arrays := make([]bool, len(function.Params))
		for i, name := range function.Params {
			info := infos[name]
			var index int
			if info.typ == typeArray {
				index = arrayIndex
				arrayIndex++
				arrays[i] = true
			} else {
				// typeScalar or typeUnknown: variables may still be
				// of unknown type if they've never been referenced --
				// default to scalar in that case
				index = scalarIndex
				scalarIndex++
			}
			info.index = index
			p.varTypes[funcName][name] = info
		}
		prog.Functions[functionIndex].Arrays = arrays
	}

	// Check that variables passed to functions are the correct type
	for _, c := range p.userCalls {
		// Check native function calls
		if c.call.Native {
			for _, arg := range c.call.Args {
				varExpr, ok := arg.(*VarExpr)
				if !ok {
					// Non-variable expression, must be scalar
					continue
				}
				funcName := p.getVarFuncName(prog, varExpr.Name, c.inFunc)
				info := p.varTypes[funcName][varExpr.Name]
				if info.typ == typeArray {
					panic(p.posErrorf(c.pos, "can't pass array %q to native function", varExpr.Name))
				}
			}
			continue
		}

		// Check AWK function calls
		function := prog.Functions[c.call.Index]
		for i, arg := range c.call.Args {
			varExpr, ok := arg.(*VarExpr)
			if !ok {
				if function.Arrays[i] {
					panic(p.posErrorf(c.pos, "can't pass scalar %s as array param", arg))
				}
				continue
			}
			funcName := p.getVarFuncName(prog, varExpr.Name, c.inFunc)
			info := p.varTypes[funcName][varExpr.Name]
			if info.typ == typeArray && !function.Arrays[i] {
				panic(p.posErrorf(c.pos, "can't pass array %q as scalar param", varExpr.Name))
			}
			if info.typ != typeArray && function.Arrays[i] {
				panic(p.posErrorf(c.pos, "can't pass scalar %q as array param", varExpr.Name))
			}
		}
	}

	if p.debugTypes {
		p.printVarTypes(prog)
	}

	// Patch up variable indexes (interpreter uses an index instead
	// of name for more efficient lookups)
	for _, varRef := range p.varRefs {
		info := p.varTypes[varRef.funcName][varRef.ref.Name]
		if info.typ == typeArray && !varRef.isArg {
			panic(p.posErrorf(varRef.pos, "can't use array %q as scalar", varRef.ref.Name))
		}
		varRef.ref.Index = info.index
	}
	for _, arrayRef := range p.arrayRefs {
		info := p.varTypes[arrayRef.funcName][arrayRef.ref.Name]
		if info.typ == typeScalar {
			panic(p.posErrorf(arrayRef.pos, "can't use scalar %q as array", arrayRef.ref.Name))
		}
		arrayRef.ref.Index = info.index
	}
}

// If name refers to a local (in function inFunc), return that
// function's name, otherwise return "" (meaning global).
func (p *parser) getVarFuncName(prog *Program, name, inFunc string) string {
	if inFunc == "" {
		return ""
	}
	for _, param := range prog.Functions[p.functions[inFunc]].Params {
		if name == param {
			return inFunc
		}
	}
	return ""
}

// Record a "multi expression" (comma-separated pseudo-expression
// used to allow commas around print/printf arguments).
func (p *parser) multiExpr(exprs []Expr, pos Position) Expr {
	expr := &MultiExpr{exprs}
	p.multiExprs[expr] = pos
	return expr
}

// Mark the multi expression as used (by a print/printf statement).
func (p *parser) useMultiExpr(expr *MultiExpr) {
	delete(p.multiExprs, expr)
}

// Check that there are no unused multi expressions (syntax error).
func (p *parser) checkMultiExprs() {
	if len(p.multiExprs) == 0 {
		return
	}
	// Show error on first comma-separated expression
	min := Position{1000000000, 1000000000}
	for _, pos := range p.multiExprs {
		if pos.Line < min.Line || (pos.Line == min.Line && pos.Column < min.Column) {
			min = pos
		}
	}
	panic(p.posErrorf(min, "unexpected comma-separated expression"))
}<|MERGE_RESOLUTION|>--- conflicted
+++ resolved
@@ -75,12 +75,8 @@
 	p.varTypes = make(map[string]map[string]typeInfo)
 	p.varTypes[""] = make(map[string]typeInfo) // globals
 	p.functions = make(map[string]int)
-<<<<<<< HEAD
-	//p.arrayRef("ARGV", Position{1, 1}) // interpreter relies on ARGV being present
-=======
-	p.arrayRef("ARGV", Position{1, 1})    // interpreter relies on ARGV being present
-	p.arrayRef("ENVIRON", Position{1, 1}) // and ENVIRON
->>>>>>> 65135b4d
+	//p.arrayRef("ARGV", Position{1, 1})    // interpreter relies on ARGV being present
+	//p.arrayRef("ENVIRON", Position{1, 1}) // and ENVIRON
 	p.multiExprs = make(map[*MultiExpr]Position, 3)
 }
 
