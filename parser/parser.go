// Package parser is an AWK parser and abstract syntax tree.
//
// Use the ParseProgram function to parse an AWK program, and then give the
// result to interp.Exec, interp.ExecProgram, or interp.New to execute it.
package parser

import (
	"github.com/benhoyt/goawk/internal/resolver"
	"io"
	"regexp"
	"strconv"
	"strings"

	"github.com/benhoyt/goawk/internal/ast"
	"github.com/benhoyt/goawk/internal/compiler"
	. "github.com/benhoyt/goawk/lexer"
)

// ParseError (actually *ParseError) is the type of error returned by
// ParseProgram.
type ParseError struct {
	PositionError
}

// ParserConfig lets you specify configuration for the parsing
// process (for example printing type information for debugging).
type ParserConfig struct {
	// Enable printing of type information
	DebugTypes bool

	// io.Writer to print type information on (for example, os.Stderr)
	DebugWriter io.Writer

	// Map of named Go functions to allow calling from AWK. See docs
	// on interp.Config.Funcs for details.
	Funcs map[string]interface{}
}

func (c *ParserConfig) toResolverConfig() *resolver.Config {
	if c == nil {
		return nil
	}
	return &resolver.Config{
		DebugTypes:  c.DebugTypes,
		DebugWriter: c.DebugWriter,
		Funcs:       c.Funcs,
	}
}

// ParseProgram parses an entire AWK program, returning the *Program
// abstract syntax tree or a *ParseError on error. "config" describes
// the parser configuration (and is allowed to be nil).
func ParseProgram(src []byte, config *ParserConfig) (prog *Program, err error) {
	defer func() {
		// The parser and resolver use panic with a *PositionError to signal parsing
		// errors internally, and they're caught here. This significantly simplifies
		// the recursive descent calls as we don't have to check errors everywhere.
		if r := recover(); r != nil {
			// Convert to ParseError or re-panic
			err = &ParseError{*r.(*PositionError)}
		}
	}()
	lexer := NewLexer(src)
	p := parser{lexer: lexer}
	if config != nil {
		p.debugTypes = config.DebugTypes
		p.debugWriter = config.DebugWriter
	}
	p.multiExprs = make(map[*ast.MultiExpr]Position, 3)

	p.next() // initialize p.tok

	// Parse into abstract syntax tree
	astProg := p.program()

	prog = &Program{}

	// Resolve step
	prog.ResolvedProgram = *resolver.Resolve(astProg, config.toResolverConfig())

	// Compile to virtual machine code
	prog.Compiled, err = compiler.Compile(&prog.ResolvedProgram)

	return prog, err
}

// Program is the parsed and compiled representation of an entire AWK program.
type Program struct {
	// These fields aren't intended to be used or modified directly,
	// but are exported for the interpreter (Program itself needs to
	// be exported in package "parser", otherwise these could live in
	// "internal/ast".)
	ast.ResolvedProgram
	Compiled *compiler.Program
}

// String returns an indented, pretty-printed version of the parsed
// program.
func (p *Program) String() string {
	return p.ResolvedProgram.Program.String()
}

// Disassemble writes a human-readable form of the program's virtual machine
// instructions to writer.
func (p *Program) Disassemble(writer io.Writer) error {
	return p.Compiled.Disassemble(writer)
}

// Parser state
type parser struct {
	// Lexer instance and current token values
	lexer   *Lexer
	pos     Position // position of last token (tok)
	tok     Token    // last lexed token
	prevTok Token    // previously lexed token
	val     string   // string value of last token (or "")

	// Parsing state
	inAction  bool   // true if parsing an action (false in BEGIN or END)
	funcName  string // function name if parsing a func, else ""
	loopDepth int    // current loop depth (0 if not in any loops)

	// Variable tracking and resolving
	multiExprs map[*ast.MultiExpr]Position // tracks comma-separated expressions

	// Configuration and debugging
	debugTypes  bool      // show variable types for debugging
	debugWriter io.Writer // where the debug output goes
}

// Parse an entire AWK program.
<<<<<<< HEAD
func (p *parser) program() *ast.Program {
	prog := &ast.Program{}
	p.optionalNewlines()
=======
func (p *parser) program() *Program {
	prog := &Program{}

	// Terminator "(SEMICOLON|NEWLINE) NEWLINE*" is required after each item
	// with two exceptions where it is optional:
	//
	// 1. after the last item, or
	// 2. when the previous item ended with a closing brace.
	//
	// NOTE: The second exception does not seem to be correct according to
	// the POSIX grammar definition, but it is the common behaviour for the
	// major AWK implementations.
	needsTerminator := false

>>>>>>> 0aeb2c27
	for p.tok != EOF {
		if needsTerminator {
			if !p.matches(NEWLINE, SEMICOLON) {
				panic(p.errorf("expected ; or newline between items"))
			}
			p.next()
			needsTerminator = false
		}
		p.optionalNewlines()
		switch p.tok {
		case EOF:
			break
		case BEGIN:
			p.next()
			prog.Begin = append(prog.Begin, p.stmtsBrace())
		case END:
			p.next()
			prog.End = append(prog.End, p.stmtsBrace())
		case FUNCTION:
			function := p.function()
			prog.Functions = append(prog.Functions, function)
		default:
			p.inAction = true
			// Allow empty pattern, normal pattern, or range pattern
			pattern := []ast.Expr{}
			if !p.matches(LBRACE, EOF) {
				pattern = append(pattern, p.expr())
			}
			if !p.matches(LBRACE, EOF, NEWLINE, SEMICOLON) {
				p.commaNewlines()
				pattern = append(pattern, p.expr())
			}
			// Or an empty action (equivalent to { print $0 })
			action := ast.Action{pattern, nil}
			if p.tok == LBRACE {
				action.Stmts = p.stmtsBrace()
			} else {
				needsTerminator = true
			}
			prog.Actions = append(prog.Actions, action)
			p.inAction = false
		}
	}

	p.checkMultiExprs()
	prog.EndPos = p.pos

	return prog
}

// Parse a list of statements.
func (p *parser) stmts() ast.Stmts {
	switch p.tok {
	case SEMICOLON:
		// This is so things like this parse correctly:
		// BEGIN { for (i=0; i<10; i++); print "x" }
		p.next()
		return nil
	case LBRACE:
		return p.stmtsBrace()
	default:
		return []ast.Stmt{p.stmt()}
	}
}

// Parse a list of statements surrounded in {...} braces.
func (p *parser) stmtsBrace() ast.Stmts {
	p.expect(LBRACE)
	p.optionalNewlines()
	ss := []ast.Stmt{}
	for p.tok != RBRACE && p.tok != EOF {
		ss = append(ss, p.stmt())
	}
	p.expect(RBRACE)
	if p.tok == SEMICOLON {
		p.next()
	}
	return ss
}

// Parse a "simple" statement (eg: allowed in a for loop init clause).
func (p *parser) simpleStmt() ast.Stmt {
	switch p.tok {
	case PRINT, PRINTF:
		op := p.tok
		p.next()
		args := p.exprList(p.printExpr)
		if len(args) == 1 {
			// This allows parens around all the print args
			if m, ok := args[0].(*ast.MultiExpr); ok {
				args = m.Exprs
				p.useMultiExpr(m)
			}
		}
		redirect := ILLEGAL
		var dest ast.Expr
		if p.matches(GREATER, APPEND, PIPE) {
			redirect = p.tok
			p.next()
			dest = p.expr()
		}
		if op == PRINT {
			return &ast.PrintStmt{args, redirect, dest}
		} else {
			if len(args) == 0 {
				panic(p.errorf("expected printf args, got none"))
			}
			return &ast.PrintfStmt{args, redirect, dest}
		}
	case DELETE:
		p.next()
		ref := ast.ArrayRef(p.val, p.pos)
		p.expect(NAME)
		var index []ast.Expr
		if p.tok == LBRACKET {
			p.next()
			index = p.exprList(p.expr)
			if len(index) == 0 {
				panic(p.errorf("expected expression instead of ]"))
			}
			p.expect(RBRACKET)
		}
		return &ast.DeleteStmt{ref, index}
	case IF, FOR, WHILE, DO, BREAK, CONTINUE, NEXT, EXIT, RETURN:
		panic(p.errorf("expected print/printf, delete, or expression"))
	default:
		return &ast.ExprStmt{p.expr()}
	}
}

// Parse any top-level statement.
func (p *parser) stmt() ast.Stmt {
	for p.matches(SEMICOLON, NEWLINE) {
		p.next()
	}
	var s ast.Stmt
	switch p.tok {
	case IF:
		p.next()
		p.expect(LPAREN)
		cond := p.expr()
		p.expect(RPAREN)
		p.optionalNewlines()
		body := p.stmts()
		p.optionalNewlines()
		var elseBody ast.Stmts
		if p.tok == ELSE {
			p.next()
			p.optionalNewlines()
			elseBody = p.stmts()
		}
		s = &ast.IfStmt{cond, body, elseBody}
	case FOR:
		// Parse for statement, either "for in" or C-like for loop.
		//
		//     FOR LPAREN NAME IN NAME RPAREN NEWLINE* stmts |
		//     FOR LPAREN [simpleStmt] SEMICOLON NEWLINE*
		//                [expr] SEMICOLON NEWLINE*
		//                [simpleStmt] RPAREN NEWLINE* stmts
		//
		p.next()
		p.expect(LPAREN)
		var pre ast.Stmt
		if p.tok != SEMICOLON {
			pre = p.simpleStmt()
		}
		if pre != nil && p.tok == RPAREN {
			// Match: for (var in array) body
			p.next()
			p.optionalNewlines()
			exprStmt, ok := pre.(*ast.ExprStmt)
			if !ok {
				panic(p.errorf("expected 'for (var in array) ...'"))
			}
			inExpr, ok := exprStmt.Expr.(*ast.InExpr)
			if !ok {
				panic(p.errorf("expected 'for (var in array) ...'"))
			}
			if len(inExpr.Index) != 1 {
				panic(p.errorf("expected 'for (var in array) ...'"))
			}
			varExpr, ok := inExpr.Index[0].(*ast.VarExpr)
			if !ok {
				panic(p.errorf("expected 'for (var in array) ...'"))
			}
			body := p.loopStmts()
			s = &ast.ForInStmt{varExpr, inExpr.Array, body}
		} else {
			// Match: for ([pre]; [cond]; [post]) body
			p.expect(SEMICOLON)
			p.optionalNewlines()
			var cond ast.Expr
			if p.tok != SEMICOLON {
				cond = p.expr()
			}
			p.expect(SEMICOLON)
			p.optionalNewlines()
			var post ast.Stmt
			if p.tok != RPAREN {
				post = p.simpleStmt()
			}
			p.expect(RPAREN)
			p.optionalNewlines()
			body := p.loopStmts()
			s = &ast.ForStmt{pre, cond, post, body}
		}
	case WHILE:
		p.next()
		p.expect(LPAREN)
		cond := p.expr()
		p.expect(RPAREN)
		p.optionalNewlines()
		body := p.loopStmts()
		s = &ast.WhileStmt{cond, body}
	case DO:
		p.next()
		p.optionalNewlines()
		body := p.loopStmts()
		p.expect(WHILE)
		p.expect(LPAREN)
		cond := p.expr()
		p.expect(RPAREN)
		s = &ast.DoWhileStmt{body, cond}
	case BREAK:
		if p.loopDepth == 0 {
			panic(p.errorf("break must be inside a loop body"))
		}
		p.next()
		s = &ast.BreakStmt{}
	case CONTINUE:
		if p.loopDepth == 0 {
			panic(p.errorf("continue must be inside a loop body"))
		}
		p.next()
		s = &ast.ContinueStmt{}
	case NEXT:
		if !p.inAction && p.funcName == "" {
			panic(p.errorf("next can't be inside BEGIN or END"))
		}
		p.next()
		s = &ast.NextStmt{}
	case EXIT:
		p.next()
		var status ast.Expr
		if !p.matches(NEWLINE, SEMICOLON, RBRACE) {
			status = p.expr()
		}
		s = &ast.ExitStmt{status}
	case RETURN:
		if p.funcName == "" {
			panic(p.errorf("return must be inside a function"))
		}
		p.next()
		var value ast.Expr
		if !p.matches(NEWLINE, SEMICOLON, RBRACE) {
			value = p.expr()
		}
		s = &ast.ReturnStmt{value}
	case LBRACE:
		body := p.stmtsBrace()
		s = &ast.BlockStmt{body}
	default:
		s = p.simpleStmt()
	}

	// Ensure statements are separated by ; or newline
	if !p.matches(NEWLINE, SEMICOLON, RBRACE) && p.prevTok != NEWLINE && p.prevTok != SEMICOLON && p.prevTok != RBRACE {
		panic(p.errorf("expected ; or newline between statements"))
	}
	for p.matches(NEWLINE, SEMICOLON) {
		p.next()
	}
	return s
}

// Same as stmts(), but tracks that we're in a loop (as break and
// continue can only occur inside a loop).
func (p *parser) loopStmts() ast.Stmts {
	p.loopDepth++
	ss := p.stmts()
	p.loopDepth--
	return ss
}

// Parse a function definition and body. As it goes, this resolves
// the local variable indexes and tracks which parameters are array
// parameters.
func (p *parser) function() ast.Function {
	if p.funcName != "" {
		// Should never actually get here (FUNCTION token is only
		// handled at the top level), but just in case.
		panic(p.errorf("can't nest functions"))
	}
	p.next()
	name := p.val
	funcNamePos := p.pos
	p.expect(NAME)
	p.expect(LPAREN)
	first := true
	params := make([]string, 0, 7) // pre-allocate some to reduce allocations
	locals := make(map[string]bool, 7)
	for p.tok != RPAREN {
		if !first {
			p.commaNewlines()
		}
		first = false
		param := p.val
		if param == name {
			panic(p.errorf("can't use function name as parameter name"))
		}
		if locals[param] {
			panic(p.errorf("duplicate parameter name %q", param))
		}
		p.expect(NAME)
		params = append(params, param)
		locals[param] = true
	}
	p.expect(RPAREN)
	p.optionalNewlines()

	// Parse the body
	p.funcName = name

	body := p.stmtsBrace()

	p.funcName = ""

	return ast.Function{name, params, nil, body, funcNamePos}
}

// Parse expressions separated by commas: args to print[f] or user
// function call, or multi-dimensional index.
func (p *parser) exprList(parse func() ast.Expr) []ast.Expr {
	exprs := []ast.Expr{}
	first := true
	for !p.matches(NEWLINE, SEMICOLON, RBRACE, RBRACKET, RPAREN, GREATER, PIPE, APPEND) {
		if !first {
			p.commaNewlines()
		}
		first = false
		exprs = append(exprs, parse())
	}
	return exprs
}

// Here's where things get slightly interesting: only certain
// expression types are allowed in print/printf statements,
// presumably so `print a, b > "file"` is a file redirect instead of
// a greater-than comparison. So we kind of have two ways to recurse
// down here: expr(), which parses all expressions, and printExpr(),
// which skips PIPE GETLINE and GREATER expressions.

// Parse a single expression.
func (p *parser) expr() ast.Expr      { return p.getLine() }
func (p *parser) printExpr() ast.Expr { return p._assign(p.printCond) }

// Parse an "expr | getline [lvalue]" expression:
//
//	assign [PIPE GETLINE [lvalue]]
func (p *parser) getLine() ast.Expr {
	expr := p._assign(p.cond)
	if p.tok == PIPE {
		p.next()
		p.expect(GETLINE)
		target := p.optionalLValue()
		return &ast.GetlineExpr{expr, target, nil}
	}
	return expr
}

// Parse an = assignment expression:
//
//	lvalue [assign_op assign]
//
// An lvalue is a variable name, an array[expr] index expression, or
// an $expr field expression.
func (p *parser) _assign(higher func() ast.Expr) ast.Expr {
	expr := higher()
	_, isNamedField := expr.(*ast.NamedFieldExpr)
	if (isNamedField || ast.IsLValue(expr)) && p.matches(ASSIGN, ADD_ASSIGN, DIV_ASSIGN,
		MOD_ASSIGN, MUL_ASSIGN, POW_ASSIGN, SUB_ASSIGN) {
		if isNamedField {
			panic(p.errorf("assigning @ expression not supported"))
		}
		op := p.tok
		p.next()
		right := p._assign(higher)
		switch op {
		case ASSIGN:
			return &ast.AssignExpr{expr, right}
		case ADD_ASSIGN:
			op = ADD
		case DIV_ASSIGN:
			op = DIV
		case MOD_ASSIGN:
			op = MOD
		case MUL_ASSIGN:
			op = MUL
		case POW_ASSIGN:
			op = POW
		case SUB_ASSIGN:
			op = SUB
		}
		return &ast.AugAssignExpr{expr, op, right}
	}
	return expr
}

// Parse a ?: conditional expression:
//
//	or [QUESTION NEWLINE* cond COLON NEWLINE* cond]
func (p *parser) cond() ast.Expr      { return p._cond(p.or) }
func (p *parser) printCond() ast.Expr { return p._cond(p.printOr) }

func (p *parser) _cond(higher func() ast.Expr) ast.Expr {
	expr := higher()
	if p.tok == QUESTION {
		p.next()
		p.optionalNewlines()
		t := p.expr()
		p.expect(COLON)
		p.optionalNewlines()
		f := p.expr()
		return &ast.CondExpr{expr, t, f}
	}
	return expr
}

// Parse an || or expression:
//
//	and [OR NEWLINE* and] [OR NEWLINE* and] ...
func (p *parser) or() ast.Expr      { return p.binaryLeft(p.and, true, OR) }
func (p *parser) printOr() ast.Expr { return p.binaryLeft(p.printAnd, true, OR) }

// Parse an && and expression:
//
//	in [AND NEWLINE* in] [AND NEWLINE* in] ...
func (p *parser) and() ast.Expr      { return p.binaryLeft(p.in, true, AND) }
func (p *parser) printAnd() ast.Expr { return p.binaryLeft(p.printIn, true, AND) }

// Parse an "in" expression:
//
//	match [IN NAME] [IN NAME] ...
func (p *parser) in() ast.Expr      { return p._in(p.match) }
func (p *parser) printIn() ast.Expr { return p._in(p.printMatch) }

func (p *parser) _in(higher func() ast.Expr) ast.Expr {
	expr := higher()
	for p.tok == IN {
		p.next()
		ref := ast.ArrayRef(p.val, p.pos)
		p.expect(NAME)
		expr = &ast.InExpr{[]ast.Expr{expr}, ref}
	}
	return expr
}

// Parse a ~ match expression:
//
//	compare [MATCH|NOT_MATCH compare]
func (p *parser) match() ast.Expr      { return p._match(p.compare) }
func (p *parser) printMatch() ast.Expr { return p._match(p.printCompare) }

func (p *parser) _match(higher func() ast.Expr) ast.Expr {
	expr := higher()
	if p.matches(MATCH, NOT_MATCH) {
		op := p.tok
		p.next()
		right := p.regexStr(higher) // Not match() as these aren't associative
		return &ast.BinaryExpr{expr, op, right}
	}
	return expr
}

// Parse a comparison expression:
//
//	concat [EQUALS|NOT_EQUALS|LESS|LTE|GREATER|GTE concat]
func (p *parser) compare() ast.Expr      { return p._compare(EQUALS, NOT_EQUALS, LESS, LTE, GTE, GREATER) }
func (p *parser) printCompare() ast.Expr { return p._compare(EQUALS, NOT_EQUALS, LESS, LTE, GTE) }

func (p *parser) _compare(ops ...Token) ast.Expr {
	expr := p.concat()
	if p.matches(ops...) {
		op := p.tok
		p.next()
		right := p.concat() // Not compare() as these aren't associative
		return &ast.BinaryExpr{expr, op, right}
	}
	return expr
}

func (p *parser) concat() ast.Expr {
	expr := p.add()
	for p.matches(DOLLAR, AT, NOT, NAME, NUMBER, STRING, LPAREN, INCR, DECR) ||
		p.tok >= FIRST_FUNC && p.tok <= LAST_FUNC {
		right := p.add()
		expr = &ast.BinaryExpr{expr, CONCAT, right}
	}
	return expr
}

func (p *parser) add() ast.Expr {
	return p.binaryLeft(p.mul, false, ADD, SUB)
}

func (p *parser) mul() ast.Expr {
	return p.binaryLeft(p.pow, false, MUL, DIV, MOD)
}

func (p *parser) pow() ast.Expr {
	// Note that pow (expr ^ expr) is right-associative
	expr := p.preIncr()
	if p.tok == POW {
		p.next()
		right := p.pow()
		return &ast.BinaryExpr{expr, POW, right}
	}
	return expr
}

func (p *parser) preIncr() ast.Expr {
	if p.tok == INCR || p.tok == DECR {
		op := p.tok
		p.next()
		exprPos := p.pos
		expr := p.preIncr()
		if !ast.IsLValue(expr) {
			panic(exprPos.Errorf("expected lvalue after ++ or --"))
		}
		return &ast.IncrExpr{expr, op, true}
	}
	return p.postIncr()
}

func (p *parser) postIncr() ast.Expr {
	expr := p.primary()
	if (p.tok == INCR || p.tok == DECR) && ast.IsLValue(expr) {
		op := p.tok
		p.next()
		return &ast.IncrExpr{expr, op, false}
	}
	return expr
}

func (p *parser) primary() ast.Expr {
	switch p.tok {
	case NUMBER:
		// AWK allows forms like "1.5e", but ParseFloat doesn't
		s := strings.TrimRight(p.val, "eE")
		n, _ := strconv.ParseFloat(s, 64)
		p.next()
		return &ast.NumExpr{n}
	case STRING:
		s := p.val
		p.next()
		return &ast.StrExpr{s}
	case DIV, DIV_ASSIGN:
		// If we get to DIV or DIV_ASSIGN as a primary expression,
		// it's actually a regex.
		regex := p.nextRegex()
		return &ast.RegExpr{regex}
	case DOLLAR:
		p.next()
		return &ast.FieldExpr{p.primary()}
	case AT:
		p.next()
		return &ast.NamedFieldExpr{p.primary()}
	case NOT, ADD, SUB:
		op := p.tok
		p.next()
		return &ast.UnaryExpr{op, p.pow()}
	case NAME:
		name := p.val
		namePos := p.pos
		p.next()
		if p.tok == LBRACKET {
			// a[x] or a[x, y] array index expression
			p.next()
			index := p.exprList(p.expr)
			if len(index) == 0 {
				panic(p.errorf("expected expression instead of ]"))
			}
			p.expect(RBRACKET)
			return &ast.IndexExpr{ast.ArrayRef(name, namePos), index}
		} else if p.tok == LPAREN && !p.lexer.HadSpace() {
			// Grammar requires no space between function name and
			// left paren for user function calls, hence the funky
			// lexer.HadSpace() method.
			return p.userCall(name, namePos)
		}
		return ast.VarRef(name, namePos)
	case LPAREN:
		parenPos := p.pos
		p.next()
		exprs := p.exprList(p.expr)
		switch len(exprs) {
		case 0:
			panic(p.errorf("expected expression, not %s", p.tok))
		case 1:
			p.expect(RPAREN)
			return exprs[0]
		default:
			// Multi-dimensional array "in" requires parens around index
			p.expect(RPAREN)
			if p.tok == IN {
				p.next()
				ref := ast.ArrayRef(p.val, p.pos)
				p.expect(NAME)
				return &ast.InExpr{exprs, ref}
			}
			// MultiExpr is used as a pseudo-expression for print[f] parsing.
			return p.multiExpr(exprs, parenPos)
		}
	case GETLINE:
		p.next()
		target := p.optionalLValue()
		var file ast.Expr
		if p.tok == LESS {
			p.next()
			file = p.primary()
		}
		return &ast.GetlineExpr{nil, target, file}
	// Below is the parsing of all the builtin function calls. We
	// could unify these but several of them have special handling
	// (array/lvalue/regex params, optional arguments, and so on).
	// Doing it this way means we can check more at parse time.
	case F_SUB, F_GSUB:
		op := p.tok
		p.next()
		p.expect(LPAREN)
		regex := p.regexStr(p.expr)
		p.commaNewlines()
		repl := p.expr()
		args := []ast.Expr{regex, repl}
		if p.tok == COMMA {
			p.commaNewlines()
			inPos := p.pos
			in := p.expr()
			if !ast.IsLValue(in) {
				panic(inPos.Errorf("3rd arg to sub/gsub must be lvalue"))
			}
			args = append(args, in)
		}
		p.expect(RPAREN)
		return &ast.CallExpr{op, args}
	case F_SPLIT:
		p.next()
		p.expect(LPAREN)
		str := p.expr()
		p.commaNewlines()
		ref := ast.ArrayRef(p.val, p.pos)
		p.expect(NAME)
		args := []ast.Expr{str, ref}
		if p.tok == COMMA {
			p.commaNewlines()
			args = append(args, p.regexStr(p.expr))
		}
		p.expect(RPAREN)
		return &ast.CallExpr{F_SPLIT, args}
	case F_MATCH:
		p.next()
		p.expect(LPAREN)
		str := p.expr()
		p.commaNewlines()
		regex := p.regexStr(p.expr)
		p.expect(RPAREN)
		return &ast.CallExpr{F_MATCH, []ast.Expr{str, regex}}
	case F_RAND:
		p.next()
		p.expect(LPAREN)
		p.expect(RPAREN)
		return &ast.CallExpr{F_RAND, nil}
	case F_SRAND:
		p.next()
		p.expect(LPAREN)
		var args []ast.Expr
		if p.tok != RPAREN {
			args = append(args, p.expr())
		}
		p.expect(RPAREN)
		return &ast.CallExpr{F_SRAND, args}
	case F_LENGTH:
		p.next()
		var args []ast.Expr
		// AWK quirk: "length" is allowed to be called without parens
		if p.tok == LPAREN {
			p.next()
			if p.tok != RPAREN {
				args = append(args, p.expr())
			}
			p.expect(RPAREN)
		}
		return &ast.CallExpr{F_LENGTH, args}
	case F_SUBSTR:
		p.next()
		p.expect(LPAREN)
		str := p.expr()
		p.commaNewlines()
		start := p.expr()
		args := []ast.Expr{str, start}
		if p.tok == COMMA {
			p.commaNewlines()
			args = append(args, p.expr())
		}
		p.expect(RPAREN)
		return &ast.CallExpr{F_SUBSTR, args}
	case F_SPRINTF:
		p.next()
		p.expect(LPAREN)
		args := []ast.Expr{p.expr()}
		for p.tok == COMMA {
			p.commaNewlines()
			args = append(args, p.expr())
		}
		p.expect(RPAREN)
		return &ast.CallExpr{F_SPRINTF, args}
	case F_FFLUSH:
		p.next()
		p.expect(LPAREN)
		var args []ast.Expr
		if p.tok != RPAREN {
			args = append(args, p.expr())
		}
		p.expect(RPAREN)
		return &ast.CallExpr{F_FFLUSH, args}
	case F_COS, F_SIN, F_EXP, F_LOG, F_SQRT, F_INT, F_TOLOWER, F_TOUPPER, F_SYSTEM, F_CLOSE:
		// Simple 1-argument functions
		op := p.tok
		p.next()
		p.expect(LPAREN)
		arg := p.expr()
		p.expect(RPAREN)
		return &ast.CallExpr{op, []ast.Expr{arg}}
	case F_ATAN2, F_INDEX:
		// Simple 2-argument functions
		op := p.tok
		p.next()
		p.expect(LPAREN)
		arg1 := p.expr()
		p.commaNewlines()
		arg2 := p.expr()
		p.expect(RPAREN)
		return &ast.CallExpr{op, []ast.Expr{arg1, arg2}}
	default:
		panic(p.errorf("expected expression instead of %s", p.tok))
	}
}

// Parse an optional lvalue
func (p *parser) optionalLValue() ast.Expr {
	switch p.tok {
	case NAME:
		if p.lexer.PeekByte() == '(' {
			// User function call, e.g., foo() not lvalue.
			return nil
		}
		name := p.val
		namePos := p.pos
		p.next()
		if p.tok == LBRACKET {
			// a[x] or a[x, y] array index expression
			p.next()
			index := p.exprList(p.expr)
			if len(index) == 0 {
				panic(p.errorf("expected expression instead of ]"))
			}
			p.expect(RBRACKET)
			return &ast.IndexExpr{ast.ArrayRef(name, namePos), index}
		}
		return ast.VarRef(name, namePos)
	case DOLLAR:
		p.next()
		return &ast.FieldExpr{p.primary()}
	default:
		return nil
	}
}

// Parse /.../ regex or generic expression:
//
//	REGEX | expr
func (p *parser) regexStr(parse func() ast.Expr) ast.Expr {
	if p.matches(DIV, DIV_ASSIGN) {
		regex := p.nextRegex()
		return &ast.StrExpr{regex}
	}
	return parse()
}

// Parse left-associative binary operator. Allow newlines after
// operator if allowNewline is true.
//
//	parse [op parse] [op parse] ...
func (p *parser) binaryLeft(higher func() ast.Expr, allowNewline bool, ops ...Token) ast.Expr {
	expr := higher()
	for p.matches(ops...) {
		op := p.tok
		p.next()
		if allowNewline {
			p.optionalNewlines()
		}
		right := higher()
		expr = &ast.BinaryExpr{expr, op, right}
	}
	return expr
}

// Parse comma followed by optional newlines:
//
//	COMMA NEWLINE*
func (p *parser) commaNewlines() {
	p.expect(COMMA)
	p.optionalNewlines()
}

// Parse zero or more optional newlines:
//
//	[NEWLINE] [NEWLINE] ...
func (p *parser) optionalNewlines() {
	for p.tok == NEWLINE {
		p.next()
	}
}

// Parse next token into p.tok (and set p.pos and p.val).
func (p *parser) next() {
	p.prevTok = p.tok
	p.pos, p.tok, p.val = p.lexer.Scan()
	if p.tok == ILLEGAL {
		panic(p.errorf("%s", p.val))
	}
}

// Parse next regex and return it (must only be called after DIV or
// DIV_ASSIGN token).
func (p *parser) nextRegex() string {
	p.pos, p.tok, p.val = p.lexer.ScanRegex()
	if p.tok == ILLEGAL {
		panic(p.errorf("%s", p.val))
	}
	regex := p.val
	_, err := regexp.Compile(regex)
	if err != nil {
		panic(p.errorf("%v", err))
	}
	p.next()
	return regex
}

// Ensure current token is tok, and parse next token into p.tok.
func (p *parser) expect(tok Token) {
	if p.tok != tok {
		panic(p.errorf("expected %s instead of %s", tok, p.tok))
	}
	p.next()
}

// Return true iff current token matches one of the given operators,
// but don't parse next token.
func (p *parser) matches(operators ...Token) bool {
	for _, operator := range operators {
		if p.tok == operator {
			return true
		}
	}
	return false
}

// Format given string and args with Sprintf and return *ParseError
// with that message and the current position.
func (p *parser) errorf(format string, args ...interface{}) error {
	return p.pos.Errorf(format, args...)
}

// Parse call to a user-defined function (and record call site for
// resolving later).
func (p *parser) userCall(name string, pos Position) *ast.UserCallExpr {
	p.expect(LPAREN)
	args := []ast.Expr{}
	i := 0
	for !p.matches(NEWLINE, RPAREN) {
		if i > 0 {
			p.commaNewlines()
		}
		arg := p.expr()
		args = append(args, arg)
		i++
	}
	p.expect(RPAREN)
	return &ast.UserCallExpr{false, ast.WillBeResolvedLater, name, args, pos}
}

// Record a "multi expression" (comma-separated pseudo-expression
// used to allow commas around print/printf arguments).
func (p *parser) multiExpr(exprs []ast.Expr, pos Position) ast.Expr {
	expr := &ast.MultiExpr{exprs}
	p.multiExprs[expr] = pos
	return expr
}

// Mark the multi expression as used (by a print/printf statement).
func (p *parser) useMultiExpr(expr *ast.MultiExpr) {
	delete(p.multiExprs, expr)
}

// Check that there are no unused multi expressions (syntax error).
func (p *parser) checkMultiExprs() {
	if len(p.multiExprs) == 0 {
		return
	}
	// Show error on first comma-separated expression
	min := Position{1000000000, 1000000000}
	for _, pos := range p.multiExprs {
		if pos.Line < min.Line || pos.Line == min.Line && pos.Column < min.Column {
			min = pos
		}
	}
	panic(min.Errorf("unexpected comma-separated expression"))
}<|MERGE_RESOLUTION|>--- conflicted
+++ resolved
@@ -129,13 +129,8 @@
 }
 
 // Parse an entire AWK program.
-<<<<<<< HEAD
 func (p *parser) program() *ast.Program {
 	prog := &ast.Program{}
-	p.optionalNewlines()
-=======
-func (p *parser) program() *Program {
-	prog := &Program{}
 
 	// Terminator "(SEMICOLON|NEWLINE) NEWLINE*" is required after each item
 	// with two exceptions where it is optional:
@@ -148,7 +143,6 @@
 	// major AWK implementations.
 	needsTerminator := false
 
->>>>>>> 0aeb2c27
 	for p.tok != EOF {
 		if needsTerminator {
 			if !p.matches(NEWLINE, SEMICOLON) {
