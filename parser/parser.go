--- conflicted
+++ resolved
@@ -93,18 +93,15 @@
 	prog.ResolvedProgram = *resolver.Resolve(astProg, config.toResolverConfig())
 
 	// Compile to virtual machine code
-<<<<<<< HEAD
 	err = prog.Compile()
-=======
-	prog.Compiled, err = compiler.Compile(&prog.ResolvedProgram)
->>>>>>> 0a849808
+	//prog.Compiled, err = compiler.Compile(&prog.ResolvedProgram)
 
 	return prog, err
 }
 
 // Compile compiles to virtual machine code
 func (p *Program) Compile() (err error) {
-	p.Compiled, err = compiler.Compile(p.toAST())
+	p.Compiled, err = compiler.Compile(&p.ResolvedProgram)
 	return
 }
 
@@ -189,14 +186,11 @@
 		}
 		p.optionalNewlines()
 		switch p.tok {
-<<<<<<< HEAD
 		case FILENAME:
 			p.markFileStarted()
 			p.next()
-=======
 		case EOF:
 			break
->>>>>>> 0a849808
 		case BEGIN:
 			p.next()
 			prog.Begin = append(prog.Begin, p.stmtsBrace())
