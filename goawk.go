// Package goawk is an implementation of AWK with CSV support
//
// You can use the command-line "goawk" command or run AWK from your
// Go programs using the "interp" package. The command-line program
// has the same interface as regular awk:
//
//	goawk [-F fs] [-v var=value] [-f progfile | 'prog'] [file ...]
//
// The -F flag specifies the field separator (the default is to split
// on whitespace). The -v flag allows you to set a variable to a
// given value (multiple -v flags allowed). The -f flag allows you to
// read AWK source from a file instead of the 'prog' command-line
// argument. The rest of the arguments are input filenames (default
// is to read from stdin).
//
// A simple example (prints the sum of the numbers in the file's
// second column):
//
//	$ echo 'foo 12
//	> bar 34
//	> baz 56' >file.txt
//	$ goawk '{ sum += $2 } END { print sum }' file.txt
//	102
//
// To use GoAWK in your Go programs, see README.md or the "interp"
// package docs.
package main

import (
	"bytes"
	"fmt"
	"io"
	"os"
	"path/filepath"
	"runtime"
	"runtime/pprof"
	"strings"
	"unicode/utf8"

	"github.com/benhoyt/goawk/internal/compiler"
	"github.com/benhoyt/goawk/internal/cover"
	"github.com/benhoyt/goawk/internal/parseutil"
	"github.com/benhoyt/goawk/internal/resolver"
	"github.com/benhoyt/goawk/interp"
	"github.com/benhoyt/goawk/lexer"
	"github.com/benhoyt/goawk/parser"
)

const (
	version    = "v1.20.0"
	copyright  = "GoAWK " + version + " - Copyright (c) 2022 Ben Hoyt"
	shortUsage = "usage: goawk [-F fs] [-v var=value] [-f progfile | 'prog'] [file ...]"
	longUsage  = `Standard AWK arguments:
  -F separator      field separator (default " ")
  -f progfile       load AWK source from progfile (multiple allowed)
  -v var=value      variable assignment (multiple allowed)

<<<<<<< HEAD
Additional GoAWK arguments:
  -covermode mode   set the coverage report mode (set/count)
  -coverprofile file set the coverage report filename
  -coverappend      do not truncate coverage report file
  -cpuprofile file  write CPU profile to file
  -d                print parsed syntax tree to stderr (debug mode)
  -da               print virtual machine assembly instructions to stderr
  -dt               print variable type information to stderr
=======
Additional GoAWK features:
>>>>>>> f2c16f07
  -E progfile       load program, treat as last option, disable var=value args
  -H                parse header row and enable @"field" in CSV input mode
  -h, --help        show this help message
  -i mode           parse input into fields using CSV format (ignore FS and RS)
                    'csv|tsv [separator=<char>] [comment=<char>] [header]'
  -o mode           use CSV output for print with args (ignore OFS and ORS)
                    'csv|tsv [separator=<char>]'
  -version          show GoAWK version and exit

GoAWK debugging arguments:
  -cpuprofile file  write CPU profile to file
  -d                print parsed syntax tree to stdout and exit
  -da               print VM assembly instructions to stdout and exit
  -dt               print variable type information to stdout and exit
  -memprofile file  write memory profile to file
`
)

func main() {
	// Parse command line arguments manually rather than using the
	// "flag" package, so we can support flags with no space between
	// flag and argument, like '-F:' (allowed by POSIX)
	var progFiles []string
	var vars []string
	fieldSep := " "
	cpuProfile := ""
	debug := false
	debugAsm := false
	debugTypes := false
	memProfile := ""
	inputMode := ""
	outputMode := ""
	header := false
	noArgVars := false
	coverMode := cover.ModeUnspecified
	coverProfile := ""
	coverAppend := false

	var i int
argsLoop:
	for i = 1; i < len(os.Args); i++ {
		// Stop on explicit end of args or first arg not prefixed with "-"
		arg := os.Args[i]
		if arg == "--" {
			i++
			break
		}
		if arg == "-" || !strings.HasPrefix(arg, "-") {
			break
		}

		switch arg {
		case "-covermode":
			if i+1 >= len(os.Args) {
				errorExitf("flag needs an argument: -covermode")
			}
			i++
			coverMode = coverModeFromString(os.Args[i])
		case "-coverprofile":
			if i+1 >= len(os.Args) {
				errorExitf("flag needs an argument: -coverprofile")
			}
			i++
			coverProfile = os.Args[i]
		case "-coverappend":
			coverAppend = true
		case "-E":
			if i+1 >= len(os.Args) {
				errorExitf("flag needs an argument: -E")
			}
			i++
			progFiles = append(progFiles, os.Args[i])
			noArgVars = true
			i++
			break argsLoop
		case "-F":
			if i+1 >= len(os.Args) {
				errorExitf("flag needs an argument: -F")
			}
			i++
			fieldSep = os.Args[i]
		case "-f":
			if i+1 >= len(os.Args) {
				errorExitf("flag needs an argument: -f")
			}
			i++
			progFiles = append(progFiles, os.Args[i])
		case "-v":
			if i+1 >= len(os.Args) {
				errorExitf("flag needs an argument: -v")
			}
			i++
			vars = append(vars, os.Args[i])
		case "-cpuprofile":
			if i+1 >= len(os.Args) {
				errorExitf("flag needs an argument: -cpuprofile")
			}
			i++
			cpuProfile = os.Args[i]
		case "-d":
			debug = true
		case "-da":
			debugAsm = true
		case "-dt":
			debugTypes = true
		case "-H":
			header = true
		case "-h", "--help":
			fmt.Printf("%s\n\n%s\n\n%s", copyright, shortUsage, longUsage)
			os.Exit(0)
		case "-i":
			if i+1 >= len(os.Args) {
				errorExitf("flag needs an argument: -i")
			}
			i++
			inputMode = os.Args[i]
		case "-memprofile":
			if i+1 >= len(os.Args) {
				errorExitf("flag needs an argument: -memprofile")
			}
			i++
			memProfile = os.Args[i]
		case "-o":
			if i+1 >= len(os.Args) {
				errorExitf("flag needs an argument: -o")
			}
			i++
			outputMode = os.Args[i]
		case "-version", "--version":
			fmt.Println(version)
			os.Exit(0)
		default:
			switch {
			case strings.HasPrefix(arg, "-E"):
				progFiles = append(progFiles, arg[2:])
				noArgVars = true
				i++
				break argsLoop
			case strings.HasPrefix(arg, "-F"):
				fieldSep = arg[2:]
			case strings.HasPrefix(arg, "-f"):
				progFiles = append(progFiles, arg[2:])
			case strings.HasPrefix(arg, "-i"):
				inputMode = arg[2:]
			case strings.HasPrefix(arg, "-o"):
				outputMode = arg[2:]
			case strings.HasPrefix(arg, "-v"):
				vars = append(vars, arg[2:])
			case strings.HasPrefix(arg, "-cpuprofile="):
				cpuProfile = arg[len("-cpuprofile="):]
			case strings.HasPrefix(arg, "-memprofile="):
				memProfile = arg[len("-memprofile="):]
			case strings.HasPrefix(arg, "-covermode="):
				coverMode = coverModeFromString(arg[len("-covermode="):])
			case strings.HasPrefix(arg, "-coverprofile="):
				coverProfile = arg[len("-coverprofile="):]
			default:
				errorExitf("flag provided but not defined: %s", arg)
			}
		}
	}
	if coverProfile != "" && coverMode == cover.ModeUnspecified {
		coverMode = cover.ModeSet
	}

	// Any remaining args are program and input files
	args := os.Args[i:]

	fileReader := &parseutil.FileReader{}
	if len(progFiles) > 0 {
		// Read source: the concatenation of all source files specified
		progFiles = expandWildcardsOnWindows(progFiles)
		for _, progFile := range progFiles {
			if progFile == "-" {
				err := fileReader.AddFile("<stdin>", os.Stdin)
				if err != nil {
					errorExit(err)
				}
			} else {
				f, err := os.Open(progFile)
				if err != nil {
					errorExit(err)
				}
				err = fileReader.AddFile(progFile, f)
				if err != nil {
					_ = f.Close()
					errorExit(err)
				}
				_ = f.Close()
			}
		}
	} else {
		if len(args) < 1 {
			errorExitf(shortUsage)
		}
		err := fileReader.AddFile("<cmdline>", strings.NewReader(args[0]))
		if err != nil {
			errorExit(err)
		}
		args = args[1:]
	}

	// Parse source code and setup interpreter
	parserConfig := &parser.ParserConfig{
		DebugTypes:  debugTypes,
		DebugWriter: os.Stdout,
	}
	prog, err := parser.ParseProgram(fileReader.Source(), parserConfig)
	if err != nil {
		if err, ok := err.(*parser.ParseError); ok {
			name, line := fileReader.FileLine(err.Position.Line)
			fmt.Fprintf(os.Stderr, "%s:%d:%d: %s\n",
				name, line, err.Position.Column, err.Message)
			showSourceLine(fileReader.Source(), err.Position)
			os.Exit(1)
		}
		errorExitf("%s", err)
	}

	coverage := cover.New(coverMode, coverAppend, fileReader)

	if coverMode != cover.ModeUnspecified {
		astProgram := &prog.ResolvedProgram.Program
		coverage.Annotate(astProgram)

		// re-resolve annotated program
		prog.ResolvedProgram = *resolver.Resolve(astProgram, &resolver.Config{
			DebugTypes:  parserConfig.DebugTypes,
			DebugWriter: parserConfig.DebugWriter})

		// re-compile it
		prog.Compiled, err = compiler.Compile(&prog.ResolvedProgram)
		if err != nil {
			errorExitf("%s", err)
		}

		if coverProfile == "" {
			fmt.Fprintln(os.Stdout, prog)
			os.Exit(0)
		}
	}

	if debug {
		fmt.Fprintln(os.Stdout, prog)
	}

	if debugAsm {
		err := prog.Disassemble(os.Stdout)
		if err != nil {
			errorExitf("could not disassemble program: %v", err)
		}
	}

	if debug || debugAsm || debugTypes {
		os.Exit(0)
	}

	if header {
		if inputMode == "" {
			errorExitf("-H only allowed together with -i")
		}
		inputMode += " header"
	}

	// Don't buffer output if stdout is a terminal (default output writer when
	// Config.Output is nil is a buffered version of os.Stdout).
	var stdout io.Writer
	stdoutInfo, err := os.Stdout.Stat()
	if err == nil && stdoutInfo.Mode()&os.ModeCharDevice != 0 {
		stdout = os.Stdout
	}

	config := &interp.Config{
		Argv0:     filepath.Base(os.Args[0]),
		Args:      expandWildcardsOnWindows(args),
		NoArgVars: noArgVars,
		Output:    stdout,
		Vars: []string{
			"FS", fieldSep,
			"INPUTMODE", inputMode,
			"OUTPUTMODE", outputMode,
		},
	}
	for _, v := range vars {
		equals := strings.IndexByte(v, '=')
		if equals < 0 {
			errorExitf("-v flag must be in format name=value")
		}
		name, value := v[:equals], v[equals+1:]
		// Oddly, -v must interpret escapes (issue #129)
		unescaped, err := lexer.Unescape(value)
		if err == nil {
			value = unescaped
		}
		config.Vars = append(config.Vars, name, value)
	}

	if cpuProfile != "" {
		f, err := os.Create(cpuProfile)
		if err != nil {
			errorExitf("could not create CPU profile: %v", err)
		}
		if err := pprof.StartCPUProfile(f); err != nil {
			errorExitf("could not start CPU profile: %v", err)
		}
	}

	// Run the program!
	interpreter, err := interp.New(prog)
	status, err := interpreter.Execute(config)

	if err != nil {
		errorExit(err)
	}

	if coverProfile != "" {
		err := coverage.WriteProfile(coverProfile, interpreter.Array(cover.ArrayName))
		if err != nil {
			errorExitf("unable to write coverage profile: %v", err)
		}
	}

	if cpuProfile != "" {
		pprof.StopCPUProfile()
	}
	if memProfile != "" {
		f, err := os.Create(memProfile)
		if err != nil {
			errorExitf("could not create memory profile: %v", err)
		}
		runtime.GC() // get up-to-date statistics
		if err := pprof.WriteHeapProfile(f); err != nil {
			errorExitf("could not write memory profile: %v", err)
		}
		_ = f.Close()
	}

	os.Exit(status)
}

func coverModeFromString(mode string) cover.Mode {
	switch mode {
	case "set":
		return cover.ModeSet
	case "count":
		return cover.ModeCount
	default:
		errorExitf("covermode can only be one of: set, count")
		return cover.ModeUnspecified
	}
}

// Show source line and position of error, for example:
//
//	BEGIN { x*; }
//	          ^
func showSourceLine(src []byte, pos lexer.Position) {
	lines := bytes.Split(src, []byte{'\n'})
	srcLine := string(lines[pos.Line-1])
	numTabs := strings.Count(srcLine[:pos.Column-1], "\t")
	runeColumn := utf8.RuneCountInString(srcLine[:pos.Column-1])
	fmt.Fprintln(os.Stderr, strings.Replace(srcLine, "\t", "    ", -1))
	fmt.Fprintln(os.Stderr, strings.Repeat(" ", runeColumn)+strings.Repeat("   ", numTabs)+"^")
}

func errorExit(err error) {
	pathErr, ok := err.(*os.PathError)
	if ok && os.IsNotExist(err) {
		errorExitf("file %q not found", pathErr.Path)
	}
	errorExitf("%s", err)
}

func errorExitf(format string, args ...interface{}) {
	fmt.Fprintf(os.Stderr, format+"\n", args...)
	os.Exit(1)
}

func expandWildcardsOnWindows(args []string) []string {
	if runtime.GOOS != "windows" {
		return args
	}
	return expandWildcards(args)
}

// Originally from https://github.com/mattn/getwild (compatible LICENSE).
func expandWildcards(args []string) []string {
	result := make([]string, 0, len(args))
	for _, arg := range args {
		matches, err := filepath.Glob(arg)
		if err == nil && len(matches) > 0 {
			result = append(result, matches...)
		} else {
			result = append(result, arg)
		}
	}
	return result
}<|MERGE_RESOLUTION|>--- conflicted
+++ resolved
@@ -55,18 +55,7 @@
   -f progfile       load AWK source from progfile (multiple allowed)
   -v var=value      variable assignment (multiple allowed)
 
-<<<<<<< HEAD
-Additional GoAWK arguments:
-  -covermode mode   set the coverage report mode (set/count)
-  -coverprofile file set the coverage report filename
-  -coverappend      do not truncate coverage report file
-  -cpuprofile file  write CPU profile to file
-  -d                print parsed syntax tree to stderr (debug mode)
-  -da               print virtual machine assembly instructions to stderr
-  -dt               print variable type information to stderr
-=======
 Additional GoAWK features:
->>>>>>> f2c16f07
   -E progfile       load program, treat as last option, disable var=value args
   -H                parse header row and enable @"field" in CSV input mode
   -h, --help        show this help message
@@ -77,11 +66,13 @@
   -version          show GoAWK version and exit
 
 GoAWK debugging arguments:
-  -cpuprofile file  write CPU profile to file
+  -covermode mode   set coverage mode: set, count (default "set")
+  -coverprofile fn  write coverage profile to file
+  -cpuprofile fn    write CPU profile to file
   -d                print parsed syntax tree to stdout and exit
   -da               print VM assembly instructions to stdout and exit
   -dt               print variable type information to stdout and exit
-  -memprofile file  write memory profile to file
+  -memprofile fn    write memory profile to file
 `
 )
 
